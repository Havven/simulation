--- conflicted
+++ resolved
@@ -344,11 +344,7 @@
         """
         return self._sell_quoted_with_fee(self.nomin_fiat_market, quantity)
 
-<<<<<<< HEAD
     def sell_nomins_for_fiat_with_fee(self, quantity: Dec) -> Optional["ob.Ask"]:
-=======
-    def sell_nomins_for_fiat_with_fee(self, quantity: Dec) -> "ob.Ask":
->>>>>>> 6212f0d0
         """
         Sell a quantity of nomins (including fee) to buy fiat.
         """
