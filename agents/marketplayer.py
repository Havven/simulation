from typing import List, Tuple, Callable
from collections import namedtuple
from decimal import Decimal as Dec

from mesa import Agent

import model
import orderbook as ob
from managers import HavvenManager as hm

Portfolio = namedtuple(
    "Portfolio", ["fiat", "escrowed_havvens", "havvens", "nomins", "issued_nomins"])


class MarketPlayer(Agent):
    """
    A generic agent with a fixed initial wealth in fiat,
    with which it must buy into the market.
    The agent may escrow havvens in order to issue nomins,
    and use various strategies in order to trade in the marketplace.
    Its aim is to increase its own wealth.
    """

    def __init__(self, unique_id: int, havven_model: "model.HavvenModel",
                 fiat: Dec = Dec(0), havvens: Dec = Dec(0),
                 nomins: Dec = Dec(0)) -> None:
        super().__init__(unique_id, havven_model)
        self.fiat: Dec = Dec(fiat)
        self.havvens: Dec = Dec(havvens)
        self.nomins: Dec = Dec(nomins)
        self.escrowed_havvens: Dec = Dec(0)
        self.issued_nomins: Dec = Dec(0)

        # values that are currently used in orders
        self.unavailable_fiat: Dec = Dec(0)
        self.unavailable_havvens: Dec = Dec(0)
        self.unavailable_nomins: Dec = Dec(0)

        self.initial_wealth: Dec = self.wealth()

        self.orders: List["ob.LimitOrder"] = []
        self.trades: List["ob.TradeRecord"] = []

    def __str__(self) -> str:
        return self.name

    @property
    def havven_fiat_market(self) -> "ob.OrderBook":
        """The havven-fiat market this player trades on."""
        return self.model.market_manager.havven_fiat_market

    @property
    def nomin_fiat_market(self) -> "ob.OrderBook":
        """The nomin-fiat market this player trades on."""
        return self.model.market_manager.nomin_fiat_market

    @property
    def havven_nomin_market(self) -> "ob.OrderBook":
        """The havven-nomin market this player trades on."""
        return self.model.market_manager.havven_nomin_market


    @property
    def name(self) -> str:
        """
        The name of this object; its type and its unique id.
        """
        return f"{self.__class__.__name__} {self.unique_id}"

    def _fraction_(self, qty: Dec, divisor: Dec = Dec(3),
                   minimum: Dec = Dec(1)) -> Dec:
        """
        Return a fraction of the given quantity, with a minimum.
        Used for depleting reserves gradually.
        """
        return max(hm.round_decimal(qty / divisor), min(minimum, qty))

    def cancel_orders(self) -> None:
        """
        Cancel all of this agent's orders.
        """
        for order in list(self.orders):
            order.cancel()

    def wealth(self) -> Dec:
        """
        Return the total wealth of this agent at current fiat prices.
        """
        return self.model.fiat_value(havvens=(self.havvens + self.escrowed_havvens),
                                     nomins=(self.nomins - self.issued_nomins),
                                     fiat=self.fiat)

    def portfolio(self, fiat_values: bool = False
                  ) -> Tuple[Dec, Dec, Dec, Dec, Dec]:
        """
        Return the parts of the agent that dictate its wealth.
        If fiat_value is True, then return the equivalent fiat values at the going market rates.
        """

        fiat = self.fiat
        havvens = self.havvens
        escrowed_havvens = self.escrowed_havvens
        nomins = self.nomins
        issued_nomins = self.issued_nomins

        if fiat_values:
            v_f = self.model.fiat_value
            havvens = v_f(havvens=havvens)
            escrowed_havvens = v_f(havvens=escrowed_havvens)
            nomins = v_f(nomins=nomins)
            issued_nomins = v_f(nomins=issued_nomins)

        return Portfolio(fiat=fiat, havvens=havvens, escrowed_havvens=escrowed_havvens,
                         nomins=nomins, issued_nomins=issued_nomins)

    def reset_initial_wealth(self) -> Dec:
        """
        Reset this agent's initial wealth to the current wealth, returning the old value.
        """
        old = self.initial_wealth
        self.initial_wealth = self.wealth()
        return old

    def profit(self) -> Dec:
        """
        Return the total profit accrued over the initial wealth.
        May be negative.
        """
        return self.wealth() - self.initial_wealth

    def profit_fraction(self) -> Dec:
        """
        Return profit accrued as a fraction of initial wealth.
        May be negative.
        """
        if hm.round_decimal(self.initial_wealth) != 0:
            return hm.round_decimal(self.profit() / self.initial_wealth)
        else:
            return Dec('0')

    def transfer_fiat_to(self, recipient: "MarketPlayer",
                         value: Dec) -> bool:
        """
        Transfer a positive value of fiat to the recipient,
        if balance is sufficient. Return True on success.
        """
        return self.model.market_manager.transfer_fiat(self, recipient, value)

    def transfer_havvens_to(self, recipient: "MarketPlayer",
                           value: Dec) -> bool:
        """
        Transfer a positive value of havvens to the recipient,
        if balance is sufficient. Return True on success.
        """
        return self.model.market_manager.transfer_havvens(self, recipient, value)

    def transfer_nomins_to(self, recipient: "MarketPlayer",
                           value: Dec) -> bool:
        """
        Transfer a positive value of nomins to the recipient,
        if balance is sufficient. Return True on success.
        """
        return self.model.market_manager.transfer_nomins(self, recipient, value)

    def escrow_havvens(self, value: Dec) -> bool:
        """
        Escrow a positive value of havvens in order to be able to issue
        nomins against them.
        """
        return self.model.mint.escrow_havvens(self, value)

    def unescrow_havvens(self, value: Dec) -> bool:
        """
        Unescrow a quantity of havvens, if there are not too many
        issued nomins locking it.
        """
        return self.model.mint.unescrow_havvens(self, value)

    def available_escrowed_havvens(self) -> Dec:
        """
        Return the quantity of escrowed havvens which is not
        locked by issued nomins. May be negative.
        """
        return self.model.mint.available_escrowed_havvens(self)

    def unavailable_escrowed_havvens(self) -> Dec:
        """
        Return the quantity of locked escrowed havvens,
        having had nomins issued against it.
        May be greater than total escrowed havvens.
        """
        return self.model.mint.unavailable_escrowed_havvens(self)

    def max_issuance_rights(self) -> Dec:
        """
        The total quantity of nomins this agent has a right to issue.
        """
        return self.model.mint.max_issuance_rights(self)

    def remaining_issuance_rights(self) -> Dec:
        """
        Return the remaining quantity of tokens this agent can issued on the back of their
        escrowed havvens. May be negative.
        """
        return self.model.mint.remaining_issuance_rights(self)

    def issue_nomins(self, value: Dec) -> bool:
        """
        Issue a positive value of nomins against currently escrowed havvens,
        up to the utilisation ratio maximum.
        """
        return self.model.mint.issue_nomins(self, value)

    def burn_nomins(self, value: Dec) -> bool:
        """
        Burn a positive value of issued nomins, which frees up havvens.
        """
        return self.model.mint.burn_nomins(self, value)

    def _sell_quoted_(self, book: "ob.OrderBook", quantity: Dec) -> "ob.Bid":
        """
        Sell a quantity of the quoted currency into the given market.
        """
        price = book.lowest_ask_price()
        return book.buy(hm.round_decimal(quantity/price), self)

    def _sell_base_(self, book: "ob.OrderBook", quantity: Dec) -> "ob.Ask":
        """
        Sell a quantity of the base currency into the given market.
        """
        return book.sell(quantity, self)

    def sell_nomins_for_havvens(self, quantity: Dec) -> "ob.Bid":
        """
        Sell a quantity of nomins to buy havvens.
        """
        return self._sell_quoted_(self.model.market_manager.havven_nomin_market,
                                  quantity)

    def sell_havvens_for_nomins(self, quantity: Dec) -> "ob.Ask":
        """
        Sell a quantity of havvens to buy nomins.
        """
        return self._sell_base_(self.model.market_manager.havven_nomin_market,
                                quantity)

    def sell_fiat_for_havvens(self, quantity: Dec) -> "ob.Bid":
        """
        Sell a quantity of fiat to buy havvens.
        """
        return self._sell_quoted_(self.model.market_manager.havven_fiat_market,
                                  quantity)

    def sell_havvens_for_fiat(self, quantity: Dec) -> "ob.Ask":
        """
        Sell a quantity of havvens to buy fiat.
        """
        return self._sell_base_(self.model.market_manager.havven_fiat_market,
                                quantity)

    def sell_fiat_for_nomins(self, quantity: Dec) -> "ob.Bid":
        """
        Sell a quantity of fiat to buy nomins.
        """
        return self._sell_quoted_(self.model.market_manager.nomin_fiat_market,
                                  quantity)

    def sell_nomins_for_fiat(self, quantity: Dec) -> "ob.Ask":
        """
        Sell a quantity of nomins to buy fiat.
        """
        return self._sell_base_(self.model.market_manager.nomin_fiat_market,
                                quantity)

    def _sell_quoted_with_fee_(self, received_qty_fn: Callable[[Dec], Dec],
                               book: "ob.OrderBook", quantity: Dec) -> "ob.Bid":
        """
        Sell a quantity of the quoted currency into the given market, including the
        fee, as calculated by the provided function.
        """
        price = book.lowest_ask_price()
        return book.buy(received_qty_fn(hm.round_decimal(quantity/price)), self)

    def _sell_base_with_fee_(self, received_qty_fn: Callable[[Dec], Dec],
                             book: "ob.OrderBook", quantity: Dec) -> "ob.Ask":
        """
        Sell a quantity of the base currency into the given market, including the
        fee, as calculated by the provided function.
        """
        return book.sell(received_qty_fn(quantity), self)

    def sell_nomins_for_havvens_with_fee(self, quantity: Dec) -> "ob.Bid":
        """
        Sell a quantity of nomins (including fee) to buy havvens.
        """
        return self._sell_quoted_with_fee_(self.model.fee_manager.transferred_nomins_received,
                                           self.model.market_manager.havven_nomin_market,
                                           quantity)

    def sell_havvens_for_nomins_with_fee(self, quantity: Dec) -> "ob.Ask":
        """
        Sell a quantity of havvens (including fee) to buy nomins.
        """
        return self._sell_base_with_fee_(self.model.fee_manager.transferred_havvens_received,
                                         self.model.market_manager.havven_nomin_market,
                                         quantity)

    def sell_fiat_for_havvens_with_fee(self, quantity: Dec) -> "ob.Bid":
        """
        Sell a quantity of fiat (including fee) to buy havvens.
        """
        return self._sell_quoted_with_fee_(self.model.fee_manager.transferred_fiat_received,
                                           self.model.market_manager.havven_fiat_market,
                                           quantity)

    def sell_havvens_for_fiat_with_fee(self, quantity: Dec) -> "ob.Ask":
        """
        Sell a quantity of havvens (including fee) to buy fiat.
        """
        return self._sell_base_with_fee_(self.model.fee_manager.transferred_havvens_received,
                                         self.model.market_manager.havven_fiat_market,
                                         quantity)

    def sell_fiat_for_nomins_with_fee(self, quantity: Dec) -> "ob.Bid":
        """
        Sell a quantity of fiat (including fee) to buy nomins.
        """
        return self._sell_quoted_with_fee_(self.model.fee_manager.transferred_fiat_received,
                                           self.model.market_manager.nomin_fiat_market,
                                           quantity)

    def sell_nomins_for_fiat_with_fee(self, quantity: Dec,
                                      discount: Dec = Dec('0')) -> "ob.Ask":
        """
        Sell a quantity of nomins (including fee) to buy fiat.
        """
        return self._sell_base_with_fee_(self.model.fee_manager.transferred_nomins_received,
                                         self.model.market_manager.nomin_fiat_market,
                                         quantity)

    def place_havven_fiat_bid(self, quantity: Dec, price: Dec) -> "ob.Bid":
        """
        Place a bid for a quantity of havvens, at a price in fiat.
        """
        return self.havven_fiat_market.bid(price, quantity, self)

    def place_havven_fiat_ask(self, quantity: Dec, price: Dec) -> "ob.Ask":
        """
        Place an ask for fiat with a quantity of havvens, at a price in fiat.
        """
        return self.havven_fiat_market.ask(price, quantity, self)

    def place_nomin_fiat_bid(self, quantity: Dec, price: Dec) -> "ob.Bid":
        """
        Place a bid for a quantity of nomins, at a price in fiat.
        """
        return self.nomin_fiat_market.bid(price, quantity, self)

    def place_nomin_fiat_ask(self, quantity: Dec, price: Dec) -> "ob.Ask":
        """
        Place an ask for fiat with a quantity of nomins, at a price in fiat.
        """
        return self.nomin_fiat_market.ask(price, quantity, self)

    def place_havven_nomin_bid(self, quantity: Dec, price: Dec) -> "ob.Bid":
        """
        Place a bid for a quantity of havvens, at a price in nomins.
        """
        return self.havven_nomin_market.bid(price, quantity, self)

    def place_havven_nomin_ask(self, quantity: Dec, price: Dec) -> "ob.Ask":
        """
        Place an ask for nomins with a quantity of havvens, at a price in nomins.
        """
        return self.havven_nomin_market.ask(price, quantity, self)

    def place_havven_fiat_bid_with_fee(self, quantity: Dec, price: Dec) -> "ob.Bid":
        """
        Place a bid for a quantity of havvens, at a price in fiat, including the fee.
        """
        # Note, only works because the fee is multiplicative, we're calculating the fee not
        # on the quantity we are actually transferring, which is (quantity*price)
<<<<<<< HEAD
        qty = self.model.fee_manager.transferred_fiat_received(quantity*price)
        return self.model.market_manager.curit_fiat_market.bid(price, qty, self)
=======
        qty = self.model.fee_manager.transferred_fiat_received(quantity)
        return self.havven_fiat_market.bid(price, qty, self)
>>>>>>> 630a2321

    def place_havven_fiat_ask_with_fee(self, quantity: Dec, price: Dec) -> "ob.Ask":
        """
        Place an ask for fiat with a quantity of havvens, including the fee, at a price in fiat.
        """
        qty = self.model.fee_manager.transferred_havvens_received(quantity)
        return self.havven_fiat_market.ask(price, qty, self)

    def place_nomin_fiat_bid_with_fee(self, quantity: Dec, price: Dec) -> "ob.Bid":
        """
        Place a bid for a quantity of nomins, at a price in fiat, including the fee.
        """
        # Note, only works because the fee is multiplicative, we're calculating the fee not
        # on the quantity we are actually transferring, which is (quantity*price)
        qty = self.model.fee_manager.transferred_fiat_received(quantity*price)
        return self.model.market_manager.nomin_fiat_market.bid(price, qty, self)

    def place_nomin_fiat_ask_with_fee(self, quantity: Dec, price: Dec) -> "ob.Ask":
        """
        Place an ask for fiat with a quantity of nomins, including the fee, at a price in fiat.
        """
        qty = self.model.fee_manager.transferred_nomins_received(quantity)
        return self.nomin_fiat_market.ask(price, qty, self)

    def place_havven_nomin_bid_with_fee(self, quantity: Dec, price: Dec) -> "ob.Bid":
        """
        Place a bid for a quantity of havvens, at a price in nomins, including the fee.
        """
        # Note, only works because the fee is multiplicative, we're calculating the fee not
        # on the quantity we are actually transferring, which is (quantity*price)
<<<<<<< HEAD
        qty = self.model.fee_manager.transferred_nomins_received(quantity*price)
        return self.model.market_manager.curit_nomin_market.bid(price, qty, self)
=======
        qty = self.model.fee_manager.transferred_nomins_received(quantity)
        return self.havven_nomin_market.bid(price, qty, self)
>>>>>>> 630a2321

    def place_havven_nomin_ask_with_fee(self, quantity: Dec, price: Dec) -> "ob.Ask":
        """
        Place an ask for nomins with a quantity of havvens, including the fee, at a price in nomins.
        """
        qty = self.model.fee_manager.transferred_havvens_received(quantity)
        return self.havven_nomin_market.ask(price, qty, self)

    @property
    def available_fiat(self) -> Dec:
        """
        This agent's quantity of fiat not tied up in orders.
        """
        return self.model.manager.round_decimal(self.fiat - self.unavailable_fiat)

    @property
    def available_havvens(self) -> Dec:
        """
        This agent's quantity of havvens not being tied up in orders.
        """
        return self.model.manager.round_decimal(self.havvens - self.unavailable_havvens)

    @property
    def available_nomins(self) -> Dec:
        """
        This agent's quantity of nomins not being tied up in orders.
        """
        return self.model.manager.round_decimal(self.nomins - self.unavailable_nomins)

    def round_values(self):
        self.nomins = hm.round_decimal(self.nomins)
        self.fiat = hm.round_decimal(self.fiat)
        self.havvens = hm.round_decimal(self.havvens)

    def notify_cancelled(self, order: "ob.LimitOrder") -> None:
        """
        Notify this agent that its order was cancelled.
        """
        pass

    def notify_trade(self, record: "ob.TradeRecord") -> None:
        """
        Notify this agent that its order was filled.
        """
        self.trades.append(record)

    def step(self) -> None:
        pass<|MERGE_RESOLUTION|>--- conflicted
+++ resolved
@@ -59,7 +59,6 @@
         """The havven-nomin market this player trades on."""
         return self.model.market_manager.havven_nomin_market
 
-
     @property
     def name(self) -> str:
         """
@@ -380,13 +379,8 @@
         """
         # Note, only works because the fee is multiplicative, we're calculating the fee not
         # on the quantity we are actually transferring, which is (quantity*price)
-<<<<<<< HEAD
-        qty = self.model.fee_manager.transferred_fiat_received(quantity*price)
-        return self.model.market_manager.curit_fiat_market.bid(price, qty, self)
-=======
         qty = self.model.fee_manager.transferred_fiat_received(quantity)
         return self.havven_fiat_market.bid(price, qty, self)
->>>>>>> 630a2321
 
     def place_havven_fiat_ask_with_fee(self, quantity: Dec, price: Dec) -> "ob.Ask":
         """
@@ -401,8 +395,8 @@
         """
         # Note, only works because the fee is multiplicative, we're calculating the fee not
         # on the quantity we are actually transferring, which is (quantity*price)
-        qty = self.model.fee_manager.transferred_fiat_received(quantity*price)
-        return self.model.market_manager.nomin_fiat_market.bid(price, qty, self)
+        qty = self.model.fee_manager.transferred_fiat_received(quantity)
+        return self.nomin_fiat_market.bid(price, qty, self)
 
     def place_nomin_fiat_ask_with_fee(self, quantity: Dec, price: Dec) -> "ob.Ask":
         """
@@ -417,13 +411,8 @@
         """
         # Note, only works because the fee is multiplicative, we're calculating the fee not
         # on the quantity we are actually transferring, which is (quantity*price)
-<<<<<<< HEAD
-        qty = self.model.fee_manager.transferred_nomins_received(quantity*price)
-        return self.model.market_manager.curit_nomin_market.bid(price, qty, self)
-=======
         qty = self.model.fee_manager.transferred_nomins_received(quantity)
         return self.havven_nomin_market.bid(price, qty, self)
->>>>>>> 630a2321
 
     def place_havven_nomin_ask_with_fee(self, quantity: Dec, price: Dec) -> "ob.Ask":
         """
