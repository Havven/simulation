from .marketplayer import MarketPlayer
from .arbitrageur import Arbitrageur
from .banker import Banker
from .randomizer import Randomizer
from .centralbank import CentralBank
from .speculator import HavvenSpeculator, NaiveSpeculator
from .nominshorter import NominShorter, HavvenEscrowNominShorter
from .merchant import Merchant, Buyer
from .marketmaker import MarketMaker
from .issuancecontroller import IssuanceController
from .havvenfoundation import HavvenFoundation
<<<<<<< HEAD
from .feeoptimiser import FeeOptimiser
from .valuehavvenbuyers import ValueHavvenBuyers
=======
from .maxnominissuer import MaxNominIssuer
>>>>>>> d896859d

# player names for the UI sliders
player_names = {
    # 'CentralBank': CentralBank,
    'Arbitrageur': Arbitrageur,
    'Banker': Banker,
    'Randomizer': Randomizer,
    'NominShorter': NominShorter,
    # 'HavvenEscrowNominShorter': HavvenEscrowNominShorter,
    'HavvenSpeculator': HavvenSpeculator,
    'NaiveSpeculator': NaiveSpeculator,
    'Merchant': Merchant,
    'Buyer': Buyer,
    'MarketMaker': MarketMaker,
<<<<<<< HEAD
    'IssuanceController': IssuanceController,
    # 'HavvenFoundation': HavvenFoundation,
    'FeeOptimiser': FeeOptimiser,
    'ValueHavvenBuyers': ValueHavvenBuyers,
=======
    # 'IssuanceController': IssuanceController,
    'MaxNominIssuer': MaxNominIssuer,
>>>>>>> d896859d
}

# exclude players when showing profit %
players_to_exclude = ["Merchant", "Buyer", "IssuanceController", "HavvenFoundation"]<|MERGE_RESOLUTION|>--- conflicted
+++ resolved
@@ -9,16 +9,11 @@
 from .marketmaker import MarketMaker
 from .issuancecontroller import IssuanceController
 from .havvenfoundation import HavvenFoundation
-<<<<<<< HEAD
-from .feeoptimiser import FeeOptimiser
 from .valuehavvenbuyers import ValueHavvenBuyers
-=======
 from .maxnominissuer import MaxNominIssuer
->>>>>>> d896859d
 
 # player names for the UI sliders
 player_names = {
-    # 'CentralBank': CentralBank,
     'Arbitrageur': Arbitrageur,
     'Banker': Banker,
     'Randomizer': Randomizer,
@@ -29,15 +24,8 @@
     'Merchant': Merchant,
     'Buyer': Buyer,
     'MarketMaker': MarketMaker,
-<<<<<<< HEAD
-    'IssuanceController': IssuanceController,
-    # 'HavvenFoundation': HavvenFoundation,
-    'FeeOptimiser': FeeOptimiser,
     'ValueHavvenBuyers': ValueHavvenBuyers,
-=======
-    # 'IssuanceController': IssuanceController,
     'MaxNominIssuer': MaxNominIssuer,
->>>>>>> d896859d
 }
 
 # exclude players when showing profit %
