--- conflicted
+++ resolved
@@ -3,12 +3,8 @@
 from .banker import Banker
 from .randomizer import Randomizer
 from .centralbank import CentralBank
-<<<<<<< HEAD
-from .nomin_shorter import NominShorter, CuritEscrowNominShorter
 from .speculator import Speculator
-=======
 from .nomin_shorter import NominShorter, HavvenEscrowNominShorter
->>>>>>> 630a2321
 from .merchant import Merchant, Buyer
 
 # player names for the UI sliders
@@ -18,12 +14,8 @@
     'Banker': Banker,
     'Randomizer': Randomizer,
     'NominShorter': NominShorter,
-<<<<<<< HEAD
-    'CuritEscrowNominShorter': CuritEscrowNominShorter,
+    'HavvenEscrowNominShorter': HavvenEscrowNominShorter,
     'Speculator': Speculator,
-=======
-    'HavvenEscrowNominShorter': HavvenEscrowNominShorter,
->>>>>>> 630a2321
     'Merchant': Merchant,
     'Buyer': Buyer
 }