"""model.py: The Havven model itself lives here."""

from typing import Dict, Optional
from decimal import Decimal as Dec

from mesa import Model
from mesa.time import RandomActivation

import stats
import agents as ag
from managers import (HavvenManager, MarketManager,
                      FeeManager, Mint,
                      AgentManager)


class HavvenModel(Model):
    """
    An agent-based model of the Havven stablecoin system. This class will
      provide the basic market functionality of Havven, an exchange, and a
      place for the market agents to live and interact.
    The aim is to stabilise the nomin price, but we would also like to measure
      other quantities including liquidity, volatility, wealth concentration,
      velocity of money and so on.
    """

    def __init__(self, num_agents: int, init_value: float = 1000.0,
                 utilisation_ratio_max: float = 1.0,
                 match_on_order: bool = True,
                 agent_fractions: Optional[Dict[str, int]] = None) -> None:
        # Mesa setup.

        super().__init__()

        # The schedule will activate agents in a random order per step.
        self.schedule = RandomActivation(self)

        # Set up data collection.
        self.datacollector = stats.create_datacollector()

        # Initialise simulation managers.
        self.manager = HavvenManager(Dec(utilisation_ratio_max), match_on_order)
        self.fee_manager = FeeManager(self.manager)
        self.market_manager = MarketManager(self.manager, self.fee_manager)
        self.mint = Mint(self.manager, self.market_manager)

        if agent_fractions is None:
            agent_fractions = {
                'Banker': 0.2,
                'Arbitrageur': 0.2,
                'Randomizer': 0.3,
                'NominShorter': 0.15,
<<<<<<< HEAD
                'CuritEscrowNominShorter': 0.15,
                'Speculator': 0.1
=======
                'HavvenEscrowNominShorter': 0.15
>>>>>>> 630a2321
            }

        self.agent_manager = AgentManager(self, num_agents,
                                          agent_fractions, Dec(init_value))

    def fiat_value(self, havvens=Dec('0'), nomins=Dec('0'),
                   fiat=Dec('0')) -> Dec:
        """Return the equivalent fiat value of the given currency basket."""
        return self.market_manager.havvens_to_fiat(havvens) + \
            self.market_manager.nomins_to_fiat(nomins) + fiat

    def endow_havvens(self, agent: ag.MarketPlayer, havvens: Dec) -> None:
        """Grant an agent an endowment of havvens."""
        if havvens > 0:
            value = min(self.manager.havvens, havvens)
            agent.havvens += value
            self.manager.havvens -= value

    def step(self) -> None:
        """Advance the model by one step."""
        # Agents submit trades.
        self.schedule.step()

        self.market_manager.havven_nomin_market.step_history()
        self.market_manager.havven_fiat_market.step_history()
        self.market_manager.nomin_fiat_market.step_history()

        # Resolve outstanding trades.
        if not self.manager.match_on_order:
            self.market_manager.havven_nomin_market.match()
            self.market_manager.havven_fiat_market.match()
            self.market_manager.nomin_fiat_market.match()

        # Distribute fees periodically.
        if (self.manager.time % self.fee_manager.fee_period) == 0:
            self.fee_manager.distribute_fees(self.schedule.agents)

        # Collect data.
        self.datacollector.collect(self)

        # Advance Time Itself.
        self.manager.time += 1<|MERGE_RESOLUTION|>--- conflicted
+++ resolved
@@ -49,12 +49,8 @@
                 'Arbitrageur': 0.2,
                 'Randomizer': 0.3,
                 'NominShorter': 0.15,
-<<<<<<< HEAD
-                'CuritEscrowNominShorter': 0.15,
+                'HavvenEscrowNominShorter': 0.15,
                 'Speculator': 0.1
-=======
-                'HavvenEscrowNominShorter': 0.15
->>>>>>> 630a2321
             }
 
         self.agent_manager = AgentManager(self, num_agents,
