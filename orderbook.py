"""orderbook: an order book for trading in a market."""

from typing import Iterable, Callable, List, Optional, Tuple
from decimal import Decimal as Dec
from itertools import takewhile
from collections import namedtuple

# We need a fast ordered data structure to support efficient insertion and deletion of orders.
from sortedcontainers import SortedListWithKey, SortedDict

import agents as ag

from managers import HavvenManager


class LimitOrder:
    """
    A single limit order, including price, quantity, the issuer, and orderbook it belongs to.
    """
    def __init__(self, price: Dec, time: int, quantity: Dec, fee: Dec,
                 issuer: "ag.MarketPlayer", book: "OrderBook") -> None:
        self.price = HavvenManager.round_decimal(price)
        """Quoted currency per unit of base currency."""

        self.fee = fee
        """An extra fee charged on top of the face value of the order."""

        self.time = time
        """The time this order was created, or last modified."""

        self.quantity = quantity
        """Denominated in the base currency."""

        self.issuer = issuer
        """The player which issued this order."""

        self.book = book
        """The order book this order is listed on."""

        self.active = self.quantity > 0
        """Whether the order is actively listed or not."""

    def cancel(self) -> None:
        """Remove this order from the issuer and the order book if it's active."""
        pass

    def update_price(self, price: Dec,
                     fee: Optional[Dec] = None) -> None:
        """
        Update this order's price, updating its timestamp, possibly reordering its order book.
        If fee is not None, set the fee directly, otherwise recompute it.
        """
        pass

    def update_quantity(self, quantity: Dec,
                        fee: Optional[Dec] = None) -> None:
        """
        Update the quantity of this order, updating its timestamp, cancelling if not positive.
        If fee is not None, set the fee directly, otherwise recompute it.
        """
        pass

    def __str__(self) -> str:
        return f"{self.quantity}@{self.price} f:{self.fee} " \
               f"({self.book.name if self.book else None}) " \
               f"t:{self.time} by {self.issuer}"


class Bid(LimitOrder):
    """A bid order. Instantiating one of these will automatically add it to its order book."""
    def __init__(self, price: Dec, quantity: Dec, fee: Dec,
                 issuer: "ag.MarketPlayer", book: "OrderBook") -> None:
        super().__init__(price, book.time, quantity, fee, issuer, book)
        # Note that the bid will not be active if quantity is not positive.
        self.book.add_new_bid(self)

    @classmethod
    def comparator(cls, bid: "Bid"):
        """Bids are sorted first by descending price and then by ascending time."""
        return -bid.price, bid.time

    def cancel(self) -> None:
        """Remove this bid from the issuer and the order book if it's active."""
        self.book.cancel_bid(self)

    def update_price(self, price: Dec,
                     fee: Optional[Dec] = None) -> None:
        """
        Update this bid's price, updating its timestamp, possibly reordering its order book.
        If fee is not None, set the fee directly, otherwise recompute it.
        """
        self.book.update_bid(self, price, self.quantity, fee)

    def update_quantity(self, quantity: Dec,
                        fee: Optional[Dec] = None) -> None:
        """
        Update the quantity of this bid, updating its timestamp, cancelling if not positive.
        If fee is not None, set the fee directly, otherwise recompute it.
        """
        self.book.update_bid(self, self.price, quantity, fee)

    def __str__(self) -> str:
        return "Bid: " + super().__str__()


class Ask(LimitOrder):
    """An ask order. Instantiating one of these will automatically add it to its order book."""
    def __init__(self, price: Dec, quantity: Dec, fee: Dec,
                 issuer: "ag.MarketPlayer", book: "OrderBook") -> None:
        super().__init__(price, book.time, quantity, fee, issuer, book)
        # Note that the ask will not be active if quantity is not positive.
        self.book.add_new_ask(self)

    @classmethod
    def comparator(cls, ask: "Ask"):
        """Asks are sorted first by ascending price and then by ascending time."""
        return ask.price, ask.time

    def cancel(self) -> None:
        """Remove this ask from the issuer and the order book if it's active."""
        self.book.cancel_ask(self)

    def update_price(self, price: Dec,
                     fee: Optional[Dec] = None) -> None:
        """
        Update this ask's price, updating its timestamp, possibly reordering its order book.
        If fee is not None, set the fee directly, otherwise recompute it.
        """
        self.book.update_ask(self, price, self.quantity, fee)

    def update_quantity(self, quantity: Dec,
                        fee: Optional[Dec] = None) -> None:
        """
        Update the quantity of this bid, updating its timestamp, cancelling if not positive.
        If fee is not None, set the fee directly, otherwise recompute it.
        """
        self.book.update_ask(self, self.price, quantity, fee)

    def __str__(self) -> str:
        return "Ask: " + super().__str__()


class TradeRecord:
    """A record of a single trade."""
    def __init__(self, buyer: "ag.MarketPlayer", seller: "ag.MarketPlayer", book: "OrderBook",
                 price: Dec, quantity: Dec, bid_fee: Dec, ask_fee: Dec, time: int) -> None:
        self.buyer = buyer
        self.seller = seller
        self.book = book
        self.price = price
        self.quantity = quantity
        self.bid_fee = bid_fee
        self.ask_fee = ask_fee
        self.completion_time = time

    def __str__(self) -> str:
        return f"{self.buyer} -> {self.seller} : {self.quantity}@{self.price}" \
               f" + ({self.bid_fee}, {self.ask_fee}) t:{self.completion_time} {self.book.name}"


# A type for matching functions in the order book.
Matcher = Callable[[Bid, Ask], Optional[TradeRecord]]


class OrderBook:
    """
    An order book for Havven agents to interact with.

    The order book will handle trades between a particular currency pair,
    consisting of the "base" and "quoted" currencies.
    This is generic; there will have to be a book for each pair.

    The book holds two lists of orders, asks and bids. Each order has a price,
    quantity, and time of issue. They are ordered in the book by price, and then
    by time.
    An ask is an order to sell the base currency, while a bid is an order to buy it.
    Therefore, merchants filing asks hold the base currency, while those filing bids
    hold the quoted currency.
    Order prices are a quantity of the quoted currency per unit of the base currency.
    Order quantities shall be a quantity of the base currency to trade.

    If a bid has a higher price than an ask, then the orders may match,
    in which case the issuers trade at the price on the earlier-issued order.
    The seller will transfer the smaller quantity of the base currency
    to the buyer, while the buyer will transfer that quantity times the match price
    of the quoted currency to the seller.

    An order may be partially filled, in which case its quantity will be decreased.
    If an order's remaining quantity falls to zero, the order is completely filled
    and struck off the book.
    A user may cancel bids they have issued at any time.

    If an ask is placed at a price lower or equal to the highest bid price, it
    will be immediately matched against the most favourable orders in turn until it is completely
    filled (if possible).
    The operation is symmetric if a bid is placed at a price higher than the lowest
    ask price.
    """

    def __init__(self, model_manager: "HavvenManager",
                 base: str, quote: str,
                 matcher: Matcher,
                 quoted_fee: Callable[[Dec], Dec],
                 base_fee: Callable[[Dec], Dec],
                 quoted_qty_rcvd: Callable[[Dec], Dec],
                 base_qty_rcvd: Callable[[Dec], Dec],
                 continuous_order_matching: bool = True) -> None:
        # hold onto the model to be able to access variables
        self.model_manager = model_manager

        # Define the currency pair held by this book.
        self.base = base
        self.quoted = quote

        # Buys and sells should be ordered, by price first, then date.
        # Bids are ordered highest-first
        self.bids = SortedListWithKey(key=Bid.comparator)
        # Asks are ordered lowest-first
        self.asks = SortedListWithKey(key=Ask.comparator)

        # These dicts store the quantities demanded or supplied at each price.
        self.bid_price_buckets = SortedDict(lambda x: -x)
        self.ask_price_buckets = SortedDict(lambda x: x)

        # These members save on recomputation of the price when it's consulted multiple times per step.
        self._cached_price: Dec = Dec('1.0')
        self._last_cached_price_time: int = 0

        self.time: int = 0

        # match should be a function: match(bid, ask)
        # which resolves the given order pair,
        # which transfers buy_val of the buyer's good to the seller,
        # which transfers sell_val of the seller's good to the buyer,
        # and which returns True iff the transfer succeeded.
        self.matcher = matcher

        # Fees will be calculated with the following functions.
        self.quoted_fee = quoted_fee
        self.base_fee = base_fee
        self.quoted_qty_rcvd = quoted_qty_rcvd
        self.base_qty_rcvd = base_qty_rcvd

        # A list of all successful trades.
        self.history: List[TradeRecord] = []

        # A list keeping track of each tick's open, close, high, low
        self.candle_data: List[List[Dec]] = [[Dec(1), Dec(1), Dec(1), Dec(1)]]
        self.price_data: List[Dec] = [self._cached_price]
        self.volume_data: List[Dec] = [Dec(0)]

        # Try to match orders after each trade is submitted
        self.continuous_order_matching: bool = continuous_order_matching

    @property
    def name(self) -> str:
        """
        Return this market's name.
        """
        return f"{self.base}/{self.quoted}"

    @property
    def price(self) -> Dec:
        """
        Return the rolling average of the price, only calculate it once per tick
        """
        if self.model_manager.time <= self._last_cached_price_time:
            return self._cached_price

        if self.model_manager.volume_weighted_average:
            return self.weighted_rolling_price_average(self.model_manager.rolling_avg_time_window)
        else:
            return self.rolling_price_average(self.model_manager.rolling_avg_time_window)

    def rolling_price_average(self, time_window: int) -> Dec:
        """
        Return the average trading price over the last time_window periods.
        """
        total = Dec(0)
        counted = 0

        for item in reversed(self.history):
            if item.completion_time < self.model_manager.time - time_window:
                break
            total += item.price
            counted += 1

        if counted == 0:
            self._cached_price = self._cached_price
        else:
            self._cached_price = total / Dec(counted)

        self._last_cached_price_time = self.model_manager.time
        return self._cached_price

    def weighted_rolling_price_average(self, time_window: int) -> Dec:
        """
        Return the average trading price over the last time_window periods, weighted by quantity per trade.
        """
        total = Dec(0)
        counted_vol = Dec(0)

        for item in reversed(self.history):
            if item.completion_time < self.model_manager.time - time_window:
                break
            total += item.price * item.quantity
            counted_vol += item.quantity

        if counted_vol == Dec(0):
            self._cached_price = self._cached_price
        else:
            self._cached_price = total / counted_vol

        self._last_cached_price_time = self.model_manager.time
        return self._cached_price

    def step(self) -> None:
        """
        Advance the time on this order book by one step.
        """
        self.time += 1

    def step_history(self) -> None:
        """Add new data points to update"""

<<<<<<< HEAD
        self.candle_data.append([self.candle_data[-1][1], self.candle_data[-1][1], self.candle_data[-1][1], self.candle_data[-1][1]])
=======
        # use old close price as new data for next tick, as all the other values are updated when needed
        self.candle_data.append([self.candle_data[-1][1]] * 4)
>>>>>>> 9932ead4

        self.volume_data.append(Dec(0))
        for item in reversed(self.history):
            if item.completion_time != self.model_manager.time:
                break
            self.volume_data[-1] += item.quantity

        self.price_data.append(self.price)

    def _bid_bucket_add(self, price: Dec, quantity: Dec) -> None:
        """
        Add a quantity to the bid bucket for a price,
        adding a new bucket if none exists.
        """
        if price in self.bid_price_buckets:
            self.bid_price_buckets[price] += quantity
        else:
            self.bid_price_buckets[price] = quantity

    def _bid_bucket_deduct(self, price: Dec, quantity: Dec) -> None:
        """
        Deduct a quantity from the bid bucket for a price,
        removing the bucket if it is emptied.
        """
        if self.bid_price_buckets[price] == quantity:
            self.bid_price_buckets.pop(price)
        else:
            self.bid_price_buckets[price] -= quantity

    def _ask_bucket_add(self, price: Dec, quantity: Dec) -> None:
        """
        Add a quantity to the ask bucket for a price,
        adding a new bucket if none exists.
        """
        if price in self.ask_price_buckets:
            self.ask_price_buckets[price] += quantity
        else:
            self.ask_price_buckets[price] = quantity

    def _ask_bucket_deduct(self, price: Dec, quantity: Dec) -> None:
        """
        Deduct a quantity from the ask bucket for a price,
        removing the bucket if it is emptied.
        """
        if self.ask_price_buckets[price] == quantity:
            self.ask_price_buckets.pop(price)
        else:
            self.ask_price_buckets[price] -= quantity

    def buyer_fee(self, price: Dec, quantity: Dec) -> Dec:
        """
        Return the fee paid on the quoted end (by the buyer) for a bid
        of the given quantity and price.
        """
        return self.quoted_fee(HavvenManager.round_decimal(price * quantity))

    def seller_fee(self, price: Dec, quantity: Dec) -> Dec:
        """
        Return the fee paid on the base end (by the seller) for an ask
        of the given quantity and price.
        """
        return self.base_fee(quantity)

    def seller_received_quantity(self, price: Dec, quantity: Dec) -> Dec:
        """
        The quantity of the quoted currency received by a seller (fees deducted).
        """
        return self.quoted_qty_rcvd(HavvenManager.round_decimal(price * quantity))

    def buyer_received_quantity(self, price: Dec, quantity: Dec) -> Dec:
        """
        The quantity of the base currency received by a buyer (fees deducted).
        """
        return self.base_qty_rcvd(quantity)

    def bid(self, price: Dec, quantity: Dec, agent: "ag.MarketPlayer") -> Optional[Bid]:
        """
        Submit a new sell order to the book.
        """
        quantity = HavvenManager.round_decimal(quantity)

        # Disallow empty orders.
        if quantity == Dec(0):
            return None

        # Compute the fee to be paid.
        fee = self.buyer_fee(price, quantity)

        # Fail if the value of the order exceeds the agent's available supply.
        agent.round_values()
        if agent.__getattribute__(f"available_{self.quoted}") < HavvenManager.round_decimal(price*quantity) + fee:
            return None

        bid = Bid(price, quantity, fee, agent, self)

        # Attempt to trade the bid immediately.
        if self.continuous_order_matching:
            self.match()

        return bid

    def ask(self, price: Dec, quantity: Dec, agent: "ag.MarketPlayer") -> Optional[Ask]:
        """
        Submit a new buy order to the book.
        """
        quantity = HavvenManager.round_decimal(quantity)

        # Disallow empty orders.
        if quantity == Dec(0):
            return None

        # Compute the fee to be paid.
        fee = self.seller_fee(price, quantity)

        # Fail if the value of the order exceeds the agent's available supply.
        agent.round_values()
        if agent.__getattribute__(f"available_{self.base}") < quantity + fee:
            return None

        ask = Ask(price, quantity, fee, agent, self)

        # Attempt to trade the ask immediately.
        if self.continuous_order_matching:
            self.match()

        return ask

    def buy(self, quantity: Dec, agent: "ag.MarketPlayer") -> Optional[Bid]:
        """
        Buy a quantity of the base currency at the best available price.
        """
        price = HavvenManager.round_decimal(self.price_to_buy_quantity(quantity))
        bid = self.bid(price, quantity, agent)

        # cancel the bid if it isn't filled immediately, as a market buy/sell should
        # always be filled (unless the market dries up)
        if not self.continuous_order_matching and bid:
            bid.cancel()
        return bid

    def sell(self, quantity: Dec, agent: "ag.MarketPlayer") -> Optional[Ask]:
        """
        Sell a quantity of the base currency at the best available price.
        """
        price = HavvenManager.round_decimal(self.price_to_sell_quantity(quantity))
        ask = self.ask(price, quantity, agent)

        # cancel the ask if it isn't filled immediately, as a market buy/sell should
        # always be filled (unless the market dries up)
        if not self.continuous_order_matching and ask:
            ask.cancel()
        return ask

    def price_to_buy_quantity(self, quantity: Dec) -> Dec:
        """
        The bid price to buy a certain quantity, ignoring fees.
        Note that this is an instantaneous metric which may be
        invalidated if intervening trades are made.
        """
        # TODO: handle the null case properly, not just use self.price
        cumulative = Dec(0)
        price = self.price
        for _price in self.ask_price_buckets:
            price = _price
            cumulative += self.ask_price_buckets[price]
            if cumulative >= quantity:
                break
        return price

    def price_to_sell_quantity(self, quantity: Dec) -> Dec:
        """
        The ask price to sell a certain quantity, ignoring fees.
        Note that this is an instantaneous metric which may be
        invalidated if intervening trades are made.
        """
        # TODO: handle the null case properly, not just use self.price
        cumulative = Dec(0)
        price = self.price
        for _price in self.bid_price_buckets:
            price = _price
            cumulative += self.bid_price_buckets[price]
            if cumulative >= quantity:
                break
        return price

    def asks_not_higher_base_quantity(self, price: Dec, quoted_capital: Optional[Dec] = None) -> Dec:
        """
        Return the quantity of base currency you would obtain offering no more
        than a certain price, if you could spend up to a quantity of the quoted currency.
        """
        bought = Dec(0)
        sold = Dec(0)
        for ask in self.asks_not_higher(price):
            next_sold = HavvenManager.round_decimal(ask.price * ask.quantity)
            if quoted_capital is not None and sold + next_sold > quoted_capital:
                bought += HavvenManager.round_decimal(ask.quantity * (quoted_capital - sold) / next_sold)
                break
            sold += next_sold
            bought += ask.quantity
        return bought

    def bids_not_lower_quoted_quantity(self, price: Dec, base_capital: Optional[Dec] = None) -> Dec:
        """
        Return the quantity of quoted currency you would obtain offering no less
        than a certain price, if you could spend up to a quantity of the base currency.
        """
        bought = Dec(0)
        sold = Dec(0)
        for bid in self.bids_not_lower(price):
            if base_capital is not None and sold + bid.quantity > base_capital:
                bought += HavvenManager.round_decimal((base_capital - sold) * bid.price)
                break
            sold += bid.quantity
            bought += HavvenManager.round_decimal(bid.price * bid.quantity)
        return bought

    def bids_not_lower(self, price: Dec) -> Iterable[Bid]:
        """
        Return an iterator of bids whose prices are no lower than the given price.
        """
        return takewhile(lambda bid: bid.price >= price, self.bids)

    def highest_bid_price(self) -> Dec:
        """
        Return the highest available buy price.
        """
        return self.bids[0].price if (len(self.bids) > 0) else self.price

    def highest_bids(self) -> Iterable[Bid]:
        """
        Return the list of highest-priced bids. May be empty if there are none.
        """
        return self.bids_not_lower(self.highest_bid_price())

    def highest_bid_quantity(self) -> Dec:
        """
        Return the quantity of the base currency demanded at the highest bid price.
        """
        # Enclose in Decimal constructor in case sum is 0.
        return Dec(sum(b.quantity for b in self.highest_bids()))

    def asks_not_higher(self, price: Dec) -> Iterable[Bid]:
        """
        Return an iterator of asks whose prices are no higher than the given price.
        """
        return takewhile(lambda ask: ask.price <= price, self.asks)

    def lowest_ask_price(self) -> Dec:
        """
        Return the lowest available sell price.
        """
        return self.asks[0].price if (len(self.asks) > 0) else self.price

    def lowest_asks(self) -> Iterable[Bid]:
        """
        Return the list of lowest-priced asks. May be empty if there are none.
        """
        return self.asks_not_higher(self.lowest_ask_price())

    def lowest_ask_quantity(self) -> Dec:
        """
        Return the quantity of the base currency supplied at the lowest ask price.
        """
        # Enclose in Decimal constructor in case sum is 0.
        return Dec(sum(a.quantity for a in self.lowest_asks()))

    def spread(self) -> Dec:
        """
        Return the gap between best buy and sell prices.
        """
        return self.lowest_ask_price() - self.highest_bid_price()

    def add_new_bid(self, bid: Bid) -> None:
        """
        Add a new Bid. This should be called only in the Bid constructor.
        Price, quantity, and issuer are assumed already to have been set
        in the LimitOrder super constructor.
        """

        # Do not add the Bid if it is inactive.
        # (e.g. if it was instantiated with 0 capacity)
        if not bid.active:
            return

        # Update the issuer's unavailable quote value.
        bid.issuer.__dict__[f"unavailable_{self.quoted}"] += bid.quantity * bid.price + bid.fee

        # Add to the issuer and book's records
        bid.issuer.orders.append(bid)
        self.bids.add(bid)

        # Update the cumulative price totals with the new quantity.
        self._bid_bucket_add(bid.price, bid.quantity)

        # Advance time
        self.step()

    def update_bid(self, bid: Bid,
                   new_price: Dec,
                   new_quantity: Dec,
                   fee: Optional[Dec] = None) -> None:
        """
        Update a Bid's details in the book, recomputing fees, cached quantities,
        and the user's unavailable currency total.
        If fee is not None, then update the fee directly, rather than recomputing it.
        """
        # Do nothing if the order is inactive.
        if not bid.active:
            return

        new_price = HavvenManager.round_decimal(new_price)
        new_quantity = HavvenManager.round_decimal(new_quantity)
        if fee is not None:
            fee = HavvenManager.round_decimal(fee)

        # Do nothing if the price and quantity would remain unchanged.
        if bid.price == new_price and bid.quantity == new_quantity:
            if fee == bid.fee or fee is None:
                return
            else:
                print(bid)
                raise Exception("Fee changed, but price and quantity are unchanged...")

        # If the bid is updated with a non-positive quantity, it is cancelled.
        if new_quantity <= 0:
            self.cancel_bid(bid)
            return

        # Compute the new fee.
        new_fee = fee
        if fee is None:
            new_fee = self.buyer_fee(new_price, new_quantity)

        # Update the unavailable quantities for this bid,
        # deducting the old and crediting the new.
        bid.issuer.__dict__[f"unavailable_{self.quoted}"] += \
            (HavvenManager.round_decimal(new_quantity*new_price) + new_fee) - \
            (HavvenManager.round_decimal(bid.quantity*bid.price) + bid.fee)

        if bid.price == new_price:
            # We may assume the current price is already recorded,
            # so no need to call _bid_bucket_add_ which checks before
            # inserting. Something is wrong if the key is not found.
            self.bid_price_buckets[new_price] += (new_quantity - bid.quantity)

            # As the price is unchanged, order book position need not be
            # updated, just set the quantity and fee.
            bid.quantity = new_quantity
            bid.fee = new_fee
        else:
            # Deduct the old quantity from its price bucket,
            # and add the new quantity into the appropriate bucket.
            self._bid_bucket_deduct(bid.price, bid.quantity)
            self._bid_bucket_add(new_price, new_quantity)

            # Since the price changed, update the bid's position
            # in the book.
            self.bids.remove(bid)
            bid.price = new_price
            bid.quantity = new_quantity
            bid.fee = new_fee
            # Only set the time if the price was updated.
            bid.time = self.time
            self.bids.add(bid)

        # Advance time.
        self.step()

    def cancel_bid(self, bid: Bid) -> None:
        """
        Remove a bid from the bid list, and update cached quantity.
        """
        # We should avoid trying to cancel a bid which is already inactive.
        if not bid.active:
            return

        # Free up tokens occupied by this bid.
        bid.issuer.__dict__[f"unavailable_{self.quoted}"] -= bid.quantity * bid.price + bid.fee

        # Remove this order's remaining quantity from its price bucket
        self._bid_bucket_deduct(bid.price, bid.quantity)

        # Delete the order from the ask list and issuer.
        self.bids.remove(bid)
        bid.issuer.orders.remove(bid)
        bid.active = False
        self.step()
        bid.issuer.notify_cancelled(bid)

    def add_new_ask(self, ask: Ask) -> None:
        """
        Add a new Ask. This should be called only in the Ask constructor.
        Price, quantity, and issuer are assumed already to have been set
        in the LimitOrder super constructor.
        """

        # Do not add the Ask if it is inactive.
        # (e.g. if it was instantiated with 0 capacity)
        if not ask.active:
            return

        # Update the issuer's unavailable base value.
        ask.issuer.__dict__[f"unavailable_{self.base}"] += ask.quantity + ask.fee

        # Add to the issuer and book's records.
        ask.issuer.orders.append(ask)
        self.asks.add(ask)

        # Update the cumulative price totals with the new quantity.
        self._ask_bucket_add(ask.price, ask.quantity)

        # Advance time.
        self.step()

    def update_ask(self, ask: Ask,
                   new_price: Dec,
                   new_quantity: Dec,
                   fee: Optional[Dec] = None) -> None:
        """
        Update an Ask's details in the book, recomputing fees, cached quantities,
        and the user's unavailable currency totals.
        If fee is not None, then update the fee directly, rather than recomputing it.
        """
        # Do nothing if the order is inactive.
        if not ask.active:
            return

        new_price = HavvenManager.round_decimal(new_price)
        new_quantity = HavvenManager.round_decimal(new_quantity)
        if fee is not None:
            fee = HavvenManager.round_decimal(fee)

        # Do nothing if the price and quantity would remain unchanged.
        if ask.price == new_price and ask.quantity == new_quantity:
            if fee is None or fee == ask.fee:
                return
            else:
                print(ask)
                raise Exception("Fee changed, but price and quantity are unchanged...")

        # If the ask is updated with a non-positive quantity, it is cancelled.
        if new_quantity <= 0:
            self.cancel_ask(ask)
            return

        # Compute the new fee
        new_fee = fee
        if fee is None:
            new_fee = self.seller_fee(new_price, new_quantity)

        # Update the unavailable quantities for this ask,
        # deducting the old and crediting the new.
        ask.issuer.__dict__[f"unavailable_{self.base}"] += \
            (new_quantity + new_fee) - (ask.quantity + ask.fee)

        if ask.price == new_price:
            # We may assume the current price is already recorded,
            # so no need to call _ask_bucket_add_ which checks before
            # inserting. Something is wrong if the key is not found.
            self.ask_price_buckets[new_price] += (new_quantity - ask.quantity)

            # As the price is unchanged, order book position need not be
            # updated, just set the quantity and fee.
            ask.quantity = new_quantity
            ask.fee = new_fee
        else:
            # Deduct the old quantity from its price bucket,
            # and add the new quantity into the appropriate bucket.
            self._ask_bucket_deduct(ask.price, ask.quantity)
            self._ask_bucket_add(new_price, new_quantity)

            # Since the price changed, update the ask's position
            # in the book.
            self.asks.remove(ask)
            ask.price = new_price
            ask.quantity = new_quantity
            ask.fee = new_fee
            # Only set the timestep if the price was updated.
            ask.time = self.time
            self.asks.add(ask)

        # Advance time.
        self.step()

    def cancel_ask(self, ask):
        """
        Remove an ask from the ask list, and update cached quantity.
        """
        # We should avoid trying to cancel an ask which is already inactive.
        if not ask.active:
            return

        # Free up tokens occupied by this bid.
        ask.issuer.__dict__[f"unavailable_{self.base}"] -= ask.quantity + ask.fee

        # Remove this order's remaining quantity from its price bucket.
        self._ask_bucket_deduct(ask.price, ask.quantity)

        # Delete order from the ask list and issuer.
        self.asks.remove(ask)
        ask.issuer.orders.remove(ask)
        ask.active = False
        self.step()
        ask.issuer.notify_cancelled(ask)

    def match(self) -> None:
        """Match bids with asks and perform any trades that can be made."""
        prev_bid, prev_ask = None, None
        spread = Dec(0)
        # Repeatedly match the best pair of orders until no more matches can succeed.
        # Finish if there there are no orders left, or if the last match failed to remove any orders
        # This relies upon the bid and ask books being maintained ordered.
        while spread <= 0 and len(self.bids) and len(self.asks):
            if prev_bid == self.bids[0] and prev_ask == self.asks[0]:
                raise Exception("Orders didn't fill even though spread <= 0")

            # Attempt to match the highest bid with the lowest ask.
            prev_bid, prev_ask = self.bids[0], self.asks[0]
            trade = self.matcher(prev_bid, prev_ask)

            # If a trade was made, then save it in the history.
            if trade is not None:
                self.history.append(trade)
                trade.buyer.notify_trade(trade)
                trade.seller.notify_trade(trade)

<<<<<<< HEAD
=======
                # update closing price every time there is a new trade
>>>>>>> 9932ead4
                self.candle_data[-1][1] = trade.price

                # if the price is higher than max, update
                if trade.price > self.candle_data[-1][2]:
                    self.candle_data[-1][2] = trade.price

                # if price lower than min, update
                if trade.price < self.candle_data[-1][3]:
                    self.candle_data[-1][3] = trade.price

            spread = self.spread()

    def do_single_match(self) -> TradeRecord:
        """Match the top bid with the lowest ask for testing step by step"""
        if len(self.bids) and len(self.asks):
            prev_bid, prev_ask = self.bids[0], self.asks[0]
            trade = self.matcher(prev_bid, prev_ask)

            # If a trade was made, then save it in the history.
            if trade is not None:
                self.history.append(trade)
                trade.buyer.notify_trade(trade)
                trade.seller.notify_trade(trade)

            return trade

        raise Exception("Either no bids or no asks in orderbook, when attempting to do single match")<|MERGE_RESOLUTION|>--- conflicted
+++ resolved
@@ -323,12 +323,8 @@
     def step_history(self) -> None:
         """Add new data points to update"""
 
-<<<<<<< HEAD
-        self.candle_data.append([self.candle_data[-1][1], self.candle_data[-1][1], self.candle_data[-1][1], self.candle_data[-1][1]])
-=======
         # use old close price as new data for next tick, as all the other values are updated when needed
         self.candle_data.append([self.candle_data[-1][1]] * 4)
->>>>>>> 9932ead4
 
         self.volume_data.append(Dec(0))
         for item in reversed(self.history):
@@ -855,10 +851,7 @@
                 trade.buyer.notify_trade(trade)
                 trade.seller.notify_trade(trade)
 
-<<<<<<< HEAD
-=======
                 # update closing price every time there is a new trade
->>>>>>> 9932ead4
                 self.candle_data[-1][1] = trade.price
 
                 # if the price is higher than max, update
