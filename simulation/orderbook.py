--- conflicted
+++ resolved
@@ -224,22 +224,16 @@
         if self.model_manager.time <= self.cached_price[1]:
             return self.cached_price[0]
         total = Dec(0)
-        # counted = Dec(0)
         counted_vol = Dec(0)
         for item in reversed(self.history):
             if item.completion_time < self.model_manager.time - self.model_manager.rolling_avg_time_window:
                 break
             total += item.price*item.quantity
-            # counted += 1
             counted_vol += item.quantity
         if counted_vol == Dec(0):
             self.cached_price = (self.cached_price[0], self.model_manager.time)
         else:
-<<<<<<< HEAD
             self.cached_price = (total / counted_vol, self.model_manager.time)
-=======
-            self.cached_price = (self.cached_price[0], self.model_manager.time)
->>>>>>> 793670a6
         return self.cached_price[0]
 
     def step(self) -> None:
