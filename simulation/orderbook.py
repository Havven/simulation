"""orderbook: an order book for trading in a market."""

from typing import Iterable, Callable, List, Optional
from itertools import takewhile
from decimal import Decimal as Dec

# We need a fast ordered data structure to support efficient insertion and deletion of orders.
from sortedcontainers import SortedListWithKey, SortedDict

import agents as ag

from managers import HavvenManager


class LimitOrder:
    """A single limit order, including price, quantity, the issuer, and orderbook it belongs to."""
    def __init__(self, price: Dec, time: int, quantity: Dec, fee: Dec,
                 issuer: "ag.MarketPlayer", book: "OrderBook") -> None:
        self.price = price
        self.fee = fee
        self.time = time
        self.quantity = quantity
        self.issuer = issuer
        self.book = book
        self.active = True

    def cancel(self) -> None:
        """Remove this order from the issuer and the order book if it's active."""
        pass

    def update_price(self, price: Dec, fee: Dec) -> None:
        """Update this order's price, updating its timestamp, possibly reordering its order book."""
        pass

    def update_quantity(self, quantity: Dec, fee: Dec) -> None:
        """Update the quantity of this order, cancelling it if the quantity is not positive."""
        self.update_orderbook(self.price, quantity, fee, False)
        if quantity > 0:
            self.quantity = quantity
            self.fee = fee
        else:
            self.quantity = Dec('0.0')
            self.fee = Dec('0.0')
            self.cancel()

    def update_orderbook(self, new_price: "Decimal", new_quantity: "Decimal",
                         new_fee: "Decimal", remove: bool=True):
        pass

    def __str__(self) -> str:
<<<<<<< HEAD
        return f"{self.quantity}@{self.price} ({self.book.name if self.book else None}) " \
               f"t={self.time} by {self.issuer}"
=======
        return f"{self.quantity}x{self.price} + {self.fee} " \
               f"({self.book.name if self.book else None}) " \
               f"@ {self.time} by {self.issuer}"
>>>>>>> 3526c2bc


class Bid(LimitOrder):
    """A bid order. Instantiating one of these will automatically add it to its order book."""
    def __init__(self, price: Dec, quantity: Dec, fee: Dec,
                 issuer: "ag.MarketPlayer", book: "OrderBook") -> None:
        super().__init__(price, book.time, quantity, fee, issuer, book)
        if quantity <= 0:
            self.active = False  # bid will not be added to the orderbook
        else:
            issuer.orders.add(self)
            self.book.bids.add(self)
            self.update_orderbook(self.price, self.quantity, self.fee, False)
            book.step()

    @classmethod
    def comparator(cls, bid: "Bid"):
        """Bids are sorted first by descending price and then by ascending time."""
        return -bid.price, bid.time

    def cancel(self) -> None:
        if self.active:
            self.active = False
            self.remove_from_orderbook()
            self.book.step()
            self.issuer.orders.remove(self)
            self.issuer.notify_cancelled(self)

    def update_price(self, price: Dec, fee: Dec,) -> None:
        if self.active:
            self.update_orderbook(price, self.quantity, fee, False)
            self.price = price
            self.fee = fee
            self.time = self.book.time
            self.book.bids.add(self)
            self.book.step()

    def update_orderbook(self, new_price: "Decimal", new_quantity: "Decimal",
                         new_fee: "Decimal", remove: bool = True) -> None:
        if remove:
            self.remove_from_orderbook()
        try:
            self.book.bid_quants[new_price] = self.book.bid_quants[self.price] + new_quantity
            self.book.bid_fees[new_price] = self.book.bid_fees[self.price] + new_fee
        except KeyError:
            self.book.bid_quants[new_price] = new_quantity
            self.book.bid_fees[new_price] = new_fee

    def remove_from_orderbook(self) -> None:
        self.book.bids.remove(self)

        self.book.bid_quants[self.price] -= self.quantity
        self.book.bid_fees[self.price] -= self.fee

        if self.book.bid_quants[self.price] == 0:
            self.book.bid_quants.pop(self.price)
            self.book.bid_fees.pop(self.price)

    def __str__(self) -> str:
        return "Bid: " + super().__str__()


class Ask(LimitOrder):
    """An ask order. Instantiating one of these will automatically add it to its order book."""
    def __init__(self, price: Dec, quantity: Dec, fee: Dec,
                 issuer: "ag.MarketPlayer", book: "OrderBook") -> None:
        super().__init__(price, book.time, quantity, fee, issuer, book)
        if quantity <= 0:
            self.active = False  # ask will not be added to the orderbook
        else:
            issuer.orders.add(self)
            self.book.asks.add(self)
            self.update_orderbook(self.price, self.quantity, self.fee, False)
            book.step()

    @classmethod
    def comparator(cls, ask: "Ask"):
        """Asks are sorted first by ascending price and then by ascending time."""
        return ask.price, ask.time

    def cancel(self) -> None:
        if self.active:
            self.active = False
            self.remove_from_orderbook()
            self.book.step()
            self.issuer.orders.remove(self)
            self.issuer.notify_cancelled(self)

    def update_price(self, price: Dec, fee: Dec) -> None:
        if self.active:
            self.update_orderbook(price, self.quantity, fee)

            self.price = price
            self.fee = fee
            self.time = self.book.time
            self.book.asks.add(self)
            self.book.step()

    def update_orderbook(self, new_price: "Decimal", new_quantity: "Decimal",
                         new_fee: "Decimal", remove: bool = True):
        if remove:
            self.remove_from_orderbook()
        try:
            self.book.ask_quants[new_price] = self.book.ask_quants[self.price] + new_quantity
            self.book.ask_fees[new_price] = self.book.ask_fees[self.price] + new_fee
        except KeyError:
            self.book.ask_quants[new_price] = new_quantity
            self.book.ask_fees[new_price] = new_fee

    def remove_from_orderbook(self):
        self.book.asks.remove(self)

        self.book.ask_quants[self.price] -= self.quantity
        self.book.ask_fees[self.price] -= self.fee

        if self.book.ask_quants[self.price] == 0:
            self.book.ask_quants.pop(self.price)
            self.book.ask_fees.pop(self.price)

    def __str__(self) -> str:
        return "Ask: " + super().__str__()


class TradeRecord:
    """A record of a single trade."""
    def __init__(self, buyer: "ag.MarketPlayer", seller: "ag.MarketPlayer",
                 price: Dec, quantity: Dec, bid_fee: Dec, ask_fee: Dec) -> None:
        self.buyer = buyer
        self.seller = seller
        self.price = price
        self.quantity = quantity
        self.bid_fee = bid_fee
        self.ask_fee = ask_fee

    def __str__(self) -> str:
        return f"{self.buyer} -> {self.seller} : {self.quantity}@{self.price}" \
               f" + ({self.bid_fee}, {self.ask_fee})"


# A type for matching functions in the order book.
Matcher = Callable[[Bid, Ask], Optional[TradeRecord]]


class OrderBook:
    """
    An order book for Havven agents to interact with.
    This one is generic, but there will have to be a market for each currency pair.
    """

    def __init__(self, model_manager: "HavvenManager", base: str, quote: str,
                 matcher: Matcher, bid_fee_fn: Callable[[Dec], Dec],
                 ask_fee_fn: Callable[[Dec], Dec],
                 match_on_order: bool = True) -> None:
        # hold onto the model to be able to access variables
        self.model_manager = model_manager

        # Define the currency pair held by this book.
        self.base: str = base
        self.quote: str = quote

        # Buys and sells should be ordered, by price first, then date.
        # Bids are ordered highest-first
        self.bids: SortedListWithKey = SortedListWithKey(key=Bid.comparator)
        # Asks are ordered lowest-first
        self.asks: SortedListWithKey = SortedListWithKey(key=Ask.comparator)

        self.bid_quants: SortedDict = SortedDict(lambda x: -x)
        self.bid_fees: SortedDict = SortedDict(lambda x: -x)
        self.ask_quants: SortedDict = SortedDict(lambda x: x)
        self.ask_fees: SortedDict = SortedDict(lambda x: x)

        self.price: "Dec" = Dec('1.0')

        self.time: int = 0

        # match should be a function: match(bid, ask)
        # which resolves the given order pair,
        # which transfers buy_val of the buyer's good to the seller,
        # which transfers sell_val of the seller's good to the buyer,
        # and which returns True iff the transfer succeeded.
        self.matcher: Matcher = matcher

        # Fees will be calculated with the following functions.
        self.bid_fee_fn: Callable[[Dec], Dec] = bid_fee_fn
        self.ask_fee_fn: Callable[[Dec], Dec] = ask_fee_fn

        # A list of all successful trades.
        self.history: List[TradeRecord] = []

        # Try to match orders after each trade is submitted
        self.match_on_order: bool = match_on_order

    @property
    def name(self) -> str:
        """
        Return this market's name.
        """
        return f"{self.base}/{self.quote}"

    def step(self) -> None:
        """
        Advance the time on this order book by one step.
        """
        self.time += 1

    def bid(self, price: Dec, quantity: Dec, agent: "ag.MarketPlayer") -> Optional[Bid]:
        """
        Submit a new sell order to the book.
        """
        fee = self.bid_fee_fn(price * quantity)
<<<<<<< HEAD

        if agent.__dict__[self.quote] - agent.__dict__["used_"+self.quote] < quantity + fee:
            return None

        bid = Bid(price, quantity, fee, agent, self)
=======
        bid = Bid(HavvenManager.round_decimal(price), HavvenManager.round_decimal(quantity),
                  HavvenManager.round_decimal(fee), agent, self)
>>>>>>> 3526c2bc
        if self.match_on_order:
            self.match()
        return bid

    def ask(self, price: Dec, quantity: Dec, agent: "ag.MarketPlayer") -> Optional[Ask]:
        """
        Submit a new buy order to the book.
        """
        fee = self.ask_fee_fn(quantity)
<<<<<<< HEAD

        if agent.__dict__[self.base] - agent.__dict__["used_"+self.base] < quantity + fee:
            return None

        ask = Ask(price, quantity, fee, agent, self)
=======
        ask = Ask(HavvenManager.round_decimal(price), HavvenManager.round_decimal(quantity),
                  HavvenManager.round_decimal(fee), agent, self)
>>>>>>> 3526c2bc
        if self.match_on_order:
            self.match()
        return ask

    def buy(self, quantity: Dec, agent: "ag.MarketPlayer", premium: Dec = Dec('0.0')) -> Bid:
        """
        Buy a quantity of the sale token at the best available price.
        Optionally buy at a premium a certain fraction above the market price.
        """
        price = self.price_to_buy_quantity(quantity) * (Dec(1) + premium)
        return self.bid(price, quantity, agent)

    def sell(self, quantity: Dec, agent: "ag.MarketPlayer", discount: Dec = Dec('0.0')) -> Ask:
        """
        Sell a quantity of the sale token at the best available price.
        Optionally sell at a discount a certain fraction below the market price.
        """
        price = self.price_to_sell_quantity(quantity) * (Dec(1) - discount)
        return self.ask(price, quantity, agent)

    def price_to_buy_quantity(self, quantity: Dec) -> Dec:
        """
<<<<<<< HEAD
        The bid price to buy a certain quantity. Note that this is an instantaneous
          metric which may be invalidated if intervening trades are made.
        TODO: handle the null case properly, not just use self.price
=======
        The bid price to buy a certain quantity, ignoring fees.
        Note that this is an instantaneous metric which may be
        invalidated if intervening trades are made.
>>>>>>> 3526c2bc
        """
        cumulative = Dec(0)
        price = self.price
        for price in self.ask_quants:
            cumulative += self.ask_quants[price]
            if cumulative >= quantity:
                break
        return price

    def price_to_sell_quantity(self, quantity: Dec) -> Dec:
        """
<<<<<<< HEAD
        The ask price to sell a certain quantity. Note that this is an instantaneous
          metric which may be invalidated if intervening trades are made.
        TODO: handle the null case properly, not just use self.price
=======
        The ask price to sell a certain quantity, ignoring fees.
        Note that this is an instantaneous metric which may be
        invalidated if intervening trades are made.
>>>>>>> 3526c2bc
        """
        cumulative = Dec(0)
        price = self.price
        for price in self.bid_quants:
            cumulative += self.bid_quants[price]
            if cumulative >= quantity:
                break
        return price

    def bids_higher_or_equal(self, price: Dec) -> Iterable[Bid]:
        """Return an iterator of bids whose prices are no lower than the given price."""
        return takewhile(lambda bid: bid.price >= price, self.bids)

    def highest_bid_price(self) -> Dec:
        """Return the highest available buy price."""
        return self.bids[0].price if (len(self.bids) > 0) else self.price

    def highest_bids(self) -> Iterable[Bid]:
        """Return the list of highest-priced bids. May be empty if there are none."""
        return self.bids_higher_or_equal(self.highest_bid_price())

    def asks_lower_or_equal(self, price: Dec) -> Iterable[Bid]:
        """Return an iterator of asks whose prices are no higher than the given price."""
        return takewhile(lambda ask: ask.price <= price, self.asks)

    def lowest_ask_price(self) -> Dec:
        """Return the lowest available sell price."""
        return self.asks[0].price if (len(self.asks) > 0) else self.price

    def lowest_asks(self) -> Iterable[Bid]:
        """Return the list of lowest-priced asks. May be empty if there are none."""
        return self.asks_lower_or_equal(self.lowest_ask_price())

    def spread(self) -> Dec:
        """Return the gap between best buy and sell prices."""
        return self.lowest_ask_price() - self.highest_bid_price()

    def match(self) -> None:
        """Match bids with asks and perform any trades that can be made."""
        prev_bid, prev_ask = None, None
        spread = Dec('0.0')
        # Repeatedly match the best pair of orders until no more matches can succeed.
        # Finish if there there are no orders left, or if the last match failed to remove any orders
        # This relies upon the bid and ask books being maintained ordered.
        while spread <= 0 and len(self.bids) and len(self.asks):
            if prev_bid == self.bids[0] and prev_ask == self.asks[0]:
                raise Exception("Orders didn't fill even though spread <= 0")

            # Attempt to match the highest bid with the lowest ask.
            prev_bid, prev_ask = self.bids[0], self.asks[0]

            trade = self.matcher(prev_bid, prev_ask)

            # If a trade was made, then save it in the history.
            if trade is not None:
                self.history.append(trade)

            spread = self.spread()

        self.price = HavvenManager.round_decimal((self.lowest_ask_price() + self.highest_bid_price()) / Dec(2))<|MERGE_RESOLUTION|>--- conflicted
+++ resolved
@@ -48,14 +48,9 @@
         pass
 
     def __str__(self) -> str:
-<<<<<<< HEAD
-        return f"{self.quantity}@{self.price} ({self.book.name if self.book else None}) " \
-               f"t={self.time} by {self.issuer}"
-=======
-        return f"{self.quantity}x{self.price} + {self.fee} " \
+        return f"{self.quantity}@{self.price} + {self.fee} " \
                f"({self.book.name if self.book else None}) " \
-               f"@ {self.time} by {self.issuer}"
->>>>>>> 3526c2bc
+               f"t:{self.time} by {self.issuer}"
 
 
 class Bid(LimitOrder):
@@ -266,16 +261,12 @@
         Submit a new sell order to the book.
         """
         fee = self.bid_fee_fn(price * quantity)
-<<<<<<< HEAD
 
         if agent.__dict__[self.quote] - agent.__dict__["used_"+self.quote] < quantity + fee:
             return None
 
-        bid = Bid(price, quantity, fee, agent, self)
-=======
         bid = Bid(HavvenManager.round_decimal(price), HavvenManager.round_decimal(quantity),
                   HavvenManager.round_decimal(fee), agent, self)
->>>>>>> 3526c2bc
         if self.match_on_order:
             self.match()
         return bid
@@ -285,16 +276,12 @@
         Submit a new buy order to the book.
         """
         fee = self.ask_fee_fn(quantity)
-<<<<<<< HEAD
 
         if agent.__dict__[self.base] - agent.__dict__["used_"+self.base] < quantity + fee:
             return None
 
-        ask = Ask(price, quantity, fee, agent, self)
-=======
         ask = Ask(HavvenManager.round_decimal(price), HavvenManager.round_decimal(quantity),
                   HavvenManager.round_decimal(fee), agent, self)
->>>>>>> 3526c2bc
         if self.match_on_order:
             self.match()
         return ask
@@ -317,15 +304,10 @@
 
     def price_to_buy_quantity(self, quantity: Dec) -> Dec:
         """
-<<<<<<< HEAD
-        The bid price to buy a certain quantity. Note that this is an instantaneous
-          metric which may be invalidated if intervening trades are made.
-        TODO: handle the null case properly, not just use self.price
-=======
         The bid price to buy a certain quantity, ignoring fees.
         Note that this is an instantaneous metric which may be
-        invalidated if intervening trades are made.
->>>>>>> 3526c2bc
+          invalidated if intervening trades are made.
+        TODO: handle the null case properly, not just use self.price
         """
         cumulative = Dec(0)
         price = self.price
@@ -337,15 +319,10 @@
 
     def price_to_sell_quantity(self, quantity: Dec) -> Dec:
         """
-<<<<<<< HEAD
-        The ask price to sell a certain quantity. Note that this is an instantaneous
-          metric which may be invalidated if intervening trades are made.
-        TODO: handle the null case properly, not just use self.price
-=======
         The ask price to sell a certain quantity, ignoring fees.
         Note that this is an instantaneous metric which may be
-        invalidated if intervening trades are made.
->>>>>>> 3526c2bc
+          invalidated if intervening trades are made.
+        TODO: handle the null case properly, not just use self.price
         """
         cumulative = Dec(0)
         price = self.price
@@ -405,4 +382,4 @@
 
             spread = self.spread()
 
-        self.price = HavvenManager.round_decimal((self.lowest_ask_price() + self.highest_bid_price()) / Dec(2))+        self.price = (self.lowest_ask_price() + self.highest_bid_price()) / 2