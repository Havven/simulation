<<<<<<< HEAD
from typing import Set, Callable
=======
from typing import Set, Tuple
>>>>>>> 9e3d0c48

from mesa import Agent

import model
import orderbook as ob


class MarketPlayer(Agent):
    """
    A generic agent with a fixed initial wealth in fiat,
      with which it must buy into the market.
    The agent may escrow curits in order to issue nomins,
      and use various strategies in order to trade in the marketplace.
      Its aim is to increase its own wealth.
    """

    def __init__(self, unique_id: int, havven: "model.Havven",
                 fiat: float = 0.0, curits: float = 0.0,
                 nomins: float = 0.0) -> None:
        super().__init__(unique_id, havven)
        self.fiat: float = fiat
        self.curits: float = curits
        self.nomins: float = nomins
        self.escrowed_curits: float = 0.0
        self.issued_nomins: float = 0.0

        self.initial_wealth: float = self.wealth()

        self.orders: Set["ob.LimitOrder"] = set()

    def __str__(self) -> str:
        return self.name

    @property
    def name(self) -> str:
        """Return the name of this object; its type and its unique id."""
        return f"{self.__class__.__name__} {self.unique_id}"

    def wealth(self) -> float:
        """Return the total wealth of this agent at current fiat prices."""
        return self.model.fiat_value(curits = (self.curits + self.escrowed_curits),
                                     nomins = (self.nomins - self.issued_nomins),
                                     fiat = self.fiat)

    def wealth_breakdown(self, absolute: bool = False) -> Tuple[float, float, float, float, float]:
        """
        Return the parts of the agent that dictate its wealth, at equivalent fiat value.
        If absolute is True, then return the nominal values only.
        """
        if absolute:
            return (self.curits, self.escrowed_curits,
                    self.nomins, self.fiat, self.issued_nomins)

        v_f = self.model.fiat_value
        return (v_f(curits=self.curits), v_f(curits=self.escrowed_curits),
                v_f(nomins=self.nomins), v_f(fiat=self.fiat),
                v_f(nomins=self.issued_nomins))

    def reset_initial_wealth(self) -> float:
        """Reset this agent's initial wealth to the current wealth, returning the old value."""
        old = self.initial_wealth
        self.initial_wealth = self.wealth()
        return old

    def profit(self) -> float:
        """
        Return the total profit accrued over the initial wealth.
        May be negative.
        """
        return self.wealth() - self.initial_wealth

    def profit_fraction(self) -> float:
        """
        Return profit accrued as a fraction of initial wealth.
        May be negative.
        """
        if self.initial_wealth != 0:
            return self.profit() / self.initial_wealth
        else:
            return 0

    def transfer_fiat_to(self, recipient: "MarketPlayer",
                         value: float) -> bool:
        """
        Transfer a positive value of fiat to the recipient,
        if balance is sufficient. Return True on success.
        """
        return self.model.trade_manager.transfer_fiat(self, recipient, value)

    def transfer_curits_to(self, recipient: "MarketPlayer",
                           value: float) -> bool:
        """
        Transfer a positive value of curits to the recipient,
        if balance is sufficient. Return True on success.
        """
        return self.model.trade_manager.transfer_curits(self, recipient, value)

    def transfer_nomins_to(self, recipient: "MarketPlayer",
                           value: float) -> bool:
        """
        Transfer a positive value of nomins to the recipient,
        if balance is sufficient. Return True on success.
        """
        return self.model.trade_manager.transfer_nomins(self, recipient, value)

    def escrow_curits(self, value: float) -> bool:
        """
        Escrow a positive value of curits in order to be able to issue
        nomins against them.
        """
        if self.curits >= value >= 0:
            self.curits -= value
            self.escrowed_curits += value
            self.model.manager.escrowed_curits += value
            return True
        return False

    def unescrow_curits(self, value: float) -> bool:
        """
        Unescrow a quantity of curits, if there are not too many
        issued nomins locking it.
        """
        if 0 <= value <= self.available_escrowed_curits():
            self.curits += value
            self.escrowed_curits -= value
            self.model.manager.escrowed_curits -= value
            return True
        return False

    def available_escrowed_curits(self) -> float:
        """
        Return the quantity of escrowed curits which is not
        locked by issued nomins. May be negative.
        """
        return self.escrowed_curits - self.model.trade_manager.nom_to_cur(self.issued_nomins)

    def unavailable_escrowed_curits(self) -> float:
        """
        Return the quantity of locked escrowed curits,
          having had nomins issued against it.
        May be greater than total escrowed curits.
        """
        return self.model.trade_manager.nom_to_cur(self.issued_nomins)

    def max_issuance_rights(self) -> float:
        """The total quantity of nomins this agent has a right to issue."""
        return self.model.trade_manager.cur_to_nom(self.escrowed_curits) * \
            self.model.manager.utilisation_ratio_max

    def issue_nomins(self, value: float) -> bool:
        """
        Issue a positive value of nomins against currently escrowed curits,
          up to the utilisation ratio maximum.
        """
        remaining = self.max_issuance_rights() - self.issued_nomins
        if 0 <= value <= remaining:
            self.issued_nomins += value
            self.nomins += value
            self.model.manager.nomin_supply += value
            return True
        return False

    def burn_nomins(self, value: float) -> bool:
        """Burn a positive value of issued nomins, which frees up curits."""
        if 0 <= value <= self.nomins and value <= self.issued_nomins:
            self.nomins -= value
            self.issued_nomins -= value
            self.model.manager.nomin_supply -= value
            return True
        return False

    def _sell_quoted_(self, book: "ob.OrderBook", quantity: float) -> "ob.Bid":
        """Sell a quantity of the quoted currency into the given market."""
        price = book.lowest_ask_price()
        return book.buy(quantity/price, self)

    def _sell_base_(self, book: "ob.OrderBook", quantity: float) -> "ob.Ask":
        """Sell a quantity of the base currency into the given market."""
        return book.sell(quantity, self)

    def sell_nomins_for_curits(self, quantity: float) -> "ob.Bid":
        """Sell a quantity of nomins to buy curits."""
        return self._sell_quoted_(self.model.trade_manager.cur_nom_market, quantity)

    def sell_curits_for_nomins(self, quantity: float) -> "ob.Ask":
        """Sell a quantity of curits to buy nomins."""
        return self._sell_base_(self.model.trade_manager.cur_nom_market, quantity)

    def sell_fiat_for_curits(self, quantity: float) -> "ob.Bid":
        """Sell a quantity of fiat to buy curits."""
        return self._sell_quoted_(self.model.trade_manager.cur_fiat_market, quantity)

    def sell_curits_for_fiat(self, quantity: float) -> "ob.Ask":
        """Sell a quantity of curits to buy fiat."""
        return self._sell_base_(self.model.trade_manager.cur_fiat_market, quantity)

    def sell_fiat_for_nomins(self, quantity: float) -> "ob.Bid":
        """Sell a quantity of fiat to buy nomins."""
        return self._sell_quoted_(self.model.trade_manager.nom_fiat_market, quantity)

    def sell_nomins_for_fiat(self, quantity: float) -> "ob.Ask":
        """Sell a quantity of nomins to buy fiat."""
        return self._sell_base_(self.model.trade_manager.nom_fiat_market, quantity)

    def _sell_quoted_with_fee_(self, received_qty_fn: Callable[[float], float],
                               book: "ob.OrderBook", quantity: float) -> "ob.Bid":
        """
        Sell a quantity of the quoted currency into the given market, including the
          fee, as calculated by the provided function.
        """
        price = book.lowest_ask_price()
        return book.buy(received_qty_fn(quantity/price), self)

    def _sell_base_with_fee_(self, received_qty_fn: Callable[[float], float],
                             book: "ob.OrderBook", quantity: float) -> "ob.Ask":
        """
        Sell a quantity of the base currency into the given market, including the
          fee, as calculated by the provided function.
        """
        return book.sell(received_qty_fn(quantity), self)

    def sell_nomins_for_curits_with_fee(self, quantity: float) -> "ob.Bid":
        """Sell a quantity of nomins (including fee) to buy curits."""
        return self._sell_quoted_with_fee_(self.model.fee_manager.transfer_nomins_received,
                                           self.model.trade_manager.cur_nom_market, quantity)

    def sell_curits_for_nomins_with_fee(self, quantity: float) -> "ob.Ask":
        """Sell a quantity of curits (including fee) to buy nomins."""
        return self._sell_base_with_fee_(self.model.fee_manager.transfer_curits_received,
                                         self.model.trade_manager.cur_nom_market, quantity)

    def sell_fiat_for_curits_with_fee(self, quantity: float) -> "ob.Bid":
        """Sell a quantity of fiat (including fee) to buy curits."""
        return self._sell_quoted_with_fee_(self.model.fee_manager.transfer_fiat_received,
                                           self.model.trade_manager.cur_fiat_market, quantity)

    def sell_curits_for_fiat_with_fee(self, quantity: float) -> "ob.Ask":
        """Sell a quantity of curits (including fee) to buy fiat."""
        return self._sell_base_with_fee_(self.model.fee_manager.transfer_curits_received,
                                         self.model.trade_manager.cur_fiat_market, quantity)

    def sell_fiat_for_nomins_with_fee(self, quantity: float) -> "ob.Bid":
        """Sell a quantity of fiat (including fee) to buy nomins."""
        return self._sell_quoted_with_fee_(self.model.fee_manager.transfer_fiat_received,
                                           self.model.trade_manager.nom_fiat_market, quantity)

    def sell_nomins_for_fiat_with_fee(self, quantity: float) -> "ob.Ask":
        """Sell a quantity of nomins (including fee) to buy fiat."""
        return self._sell_base_with_fee_(self.model.fee_manager.transfer_nomins_received,
                                         self.model.trade_manager.nom_fiat_market, quantity)

    def place_curits_fiat_bid(self, quantity: float, price: float) -> "ob.Bid":
        """Place a bid for quantity curits, at a given price in fiat."""
        return self.model.trade_manager.cur_fiat_market.bid(price, quantity, self)

    def place_curits_fiat_ask(self, quantity: float, price: float) -> "ob.Ask":
        """Place an ask for fiat with quantity curits, at a given price in fiat."""
        return self.model.trade_manager.cur_fiat_market.ask(price, quantity, self)

    def place_nomins_fiat_bid(self, quantity: float, price: float) -> "ob.Bid":
        """Place a bid for quantity nomins, at a given price in fiat."""
        return self.model.trade_manager.nom_fiat_market.bid(price, quantity, self)

    def place_nomins_fiat_ask(self, quantity: float, price: float) -> "ob.Ask":
        """Place an ask for fiat with quantity nomins, at a given price in fiat."""
        return self.model.trade_manager.nom_fiat_market.ask(price, quantity, self)

    def place_curits_nomins_bid(self, quantity: float, price: float) -> "ob.Bid":
        """Place a bid for quantity curits, at a given price in nomins."""
        return self.model.trade_manager.cur_nom_market.bid(price, quantity, self)

    def place_curits_nomins_ask(self, quantity: float, price: float) -> "ob.Ask":
        """place an ask for curits with quantity nomins, at a given price in curits."""
        return self.model.trade_manager.cur_nom_market.ask(price, quantity, self)

    def notify_cancelled(self, order: "ob.LimitOrder") -> None:
        """Notify this agent that its order was cancelled."""
        pass

    def notify_filled(self, order: "ob.LimitOrder") -> None:
        """Notify this agent that its order was filled."""
        pass

    def step(self) -> None:
        pass<|MERGE_RESOLUTION|>--- conflicted
+++ resolved
@@ -1,8 +1,4 @@
-<<<<<<< HEAD
-from typing import Set, Callable
-=======
-from typing import Set, Tuple
->>>>>>> 9e3d0c48
+from typing import Set, Tuple, Callable
 
 from mesa import Agent
 
