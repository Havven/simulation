<<<<<<< HEAD
from decimal import Decimal
=======
from decimal import Decimal as Dec
>>>>>>> dd2808cd

from .marketplayer import MarketPlayer


class Arbitrageur(MarketPlayer):
    """Wants to find arbitrage cycles and exploit them to equalise prices."""

    def step(self) -> None:
        """Find an exploitable arbitrage cycle."""
        # The only cycles that exist are CUR -> FIAT -> NOM -> CUR,
        # its rotations, and the reverse cycles.
        # The bot will act to place orders in all markets at once,
        # if there is an arbitrage opportunity, taking into account
        # the fee rates.

        if self._forward_multiple_() <= 1 and self._reverse_multiple_() <= 1:
            return

        if self._forward_multiple_() > 1:
            # Trade in the forward direction
            # TODO: work out which rotation of this cycle would be the least wasteful
            # cur -> fiat -> nom -> cur
<<<<<<< HEAD
            fn_price = Decimal('1.0') / self.model.market_manager.nomin_fiat_market.lowest_ask_price()
            nc_price = Decimal('1.0') / self.model.market_manager.curit_nomin_market.lowest_ask_price()
=======
            fn_price = Dec('1.0') / self.model.market_manager.nomin_fiat_market.lowest_ask_price()
            nc_price = Dec('1.0') / self.model.market_manager.curit_nomin_market.lowest_ask_price()
>>>>>>> dd2808cd

            cf_qty = sum(b.quantity for b in self.model.market_manager.curit_fiat_market.highest_bids())
            fn_qty = sum(a.quantity for a in self.model.market_manager.nomin_fiat_market.lowest_asks())
            nc_qty = sum(a.quantity for a in self.model.market_manager.curit_nomin_market.lowest_asks())
            
<<<<<<< HEAD
            # cur_val = self.model.fiat_value(curits=self.available_curits())
            # nom_val = self.model.fiat_value(nomins=self.available_nomins())
=======
            # cur_val = self.model.fiat_value(curits=self.curits)
            # nom_val = self.model.fiat_value(nomins=self.nomins)
>>>>>>> dd2808cd

            # if cur_val < nom_val and cur_val < self.fiat:
            """
            c_qty = min(self.available_curits(), cf_qty)
            self.sell_curits_for_fiat(c_qty)

            f_qty = min(self.fiat, fn_qty * fn_price)
            self.sell_fiat_for_curits(f_qty)

            n_qty = min(self.available_nomins(), nc_qty * nc_price)
            self.sell_nomins_for_curits(n_qty)
            """
            c_qty = min(self.available_curits(), cf_qty)
            self.sell_curits_for_fiat(c_qty)

            f_qty = min(self.fiat, fn_qty * fn_price)
            self.sell_fiat_for_curits(f_qty)

            n_qty = min(self.available_nomins(), nc_qty * nc_price)
            self.sell_nomins_for_curits(n_qty)

            """
            elif nom_val < cur_val and nom_val < self.fiat:
                n_qty = min(self.available_nomins(), nc_qty)
                self.sell_nomins_for_curits(n_qty)

                c_qty = min(self.available_curits(), n_qty * nc_price)
                self.sell_curits_for_fiat(c_qty)

                f_qty = min(self.available_fiat(), fn_qty * fn_price)
                self.sell_fiat_for_curits(f_qty)

                n_qty = min(self.available_nomins(), nc_qty * nc_price)
                self.sell_nomins_for_curits(n_qty)

            else:
            """

        elif self._reverse_multiple_() > 1:
            # Trade in the reverse direction
            # cur -> nom -> fiat -> cur
<<<<<<< HEAD
            fc_price = Decimal('1.0') / self.model.market_manager.curit_fiat_market.lowest_ask_price()
=======
            fc_price = Dec('1.0') / self.model.market_manager.curit_fiat_market.lowest_ask_price()
>>>>>>> dd2808cd

            cn_qty = sum(b.quantity for b in self.model.market_manager.curit_nomin_market.highest_bids())
            nf_qty = sum(b.quantity for b in self.model.market_manager.nomin_fiat_market.highest_bids())
            fc_qty = sum(a.quantity for a in self.model.market_manager.curit_fiat_market.lowest_asks())

            c_qty = min(self.available_curits(), cn_qty)
            self.sell_curits_for_nomins(c_qty)

            n_qty = min(self.available_nomins(), nf_qty)
            self.sell_nomins_for_fiat(n_qty)

            f_qty = min(self.available_fiat(), fc_qty * fc_price)
            self.sell_nomins_for_curits(n_qty)

<<<<<<< HEAD
    def _cycle_fee_rate_(self) -> "Decimal":
=======
    def _cycle_fee_rate_(self) -> Dec:
>>>>>>> dd2808cd
        """Divide by this fee rate to determine losses after one traversal of an arbitrage cycle."""
        return (1 + self.model.fee_manager.nom_fee_rate) * \
               (1 + self.model.fee_manager.cur_fee_rate) * \
               (1 + self.model.fee_manager.fiat_fee_rate)

<<<<<<< HEAD
    def _forward_multiple_no_fees_(self) -> "Decimal":
=======
    def _forward_multiple_no_fees_(self) -> Dec:
>>>>>>> dd2808cd
        """
        The value multiple after one forward arbitrage cycle, neglecting fees.
        """
        # cur -> fiat -> nom -> cur
        return self.model.market_manager.curit_fiat_market.highest_bid_price() / \
            (self.model.market_manager.nomin_fiat_market.lowest_ask_price() *
             self.model.market_manager.curit_nomin_market.lowest_ask_price())

<<<<<<< HEAD
    def _reverse_multiple_no_fees_(self) -> "Decimal":
=======
    def _reverse_multiple_no_fees_(self) -> Dec:
>>>>>>> dd2808cd
        """
        The value multiple after one reverse arbitrage cycle, neglecting fees.
        """
        # cur -> nom -> fiat -> cur
        return (self.model.market_manager.curit_nomin_market.highest_bid_price() *
                self.model.market_manager.nomin_fiat_market.highest_bid_price()) / \
            self.model.market_manager.curit_fiat_market.lowest_ask_price()

<<<<<<< HEAD
    def _forward_multiple_(self) -> "Decimal":
=======
    def _forward_multiple_(self) -> Dec:
>>>>>>> dd2808cd
        """The return after one forward arbitrage cycle."""
        # Note, this only works because the fees are purely multiplicative.
        return self._forward_multiple_no_fees_() / self._cycle_fee_rate_()

<<<<<<< HEAD
    def _reverse_multiple_(self) -> "Decimal":
=======
    def _reverse_multiple_(self) -> Dec:
>>>>>>> dd2808cd
        """The return after one reverse arbitrage cycle."""
        # As above. If the fees were not just levied as percentages this would need to be updated.
        return self._reverse_multiple_no_fees_() / self._cycle_fee_rate_()

    def _equalise_tokens_(self) -> None:
        pass<|MERGE_RESOLUTION|>--- conflicted
+++ resolved
@@ -1,8 +1,4 @@
-<<<<<<< HEAD
-from decimal import Decimal
-=======
 from decimal import Decimal as Dec
->>>>>>> dd2808cd
 
 from .marketplayer import MarketPlayer
 
@@ -25,48 +21,38 @@
             # Trade in the forward direction
             # TODO: work out which rotation of this cycle would be the least wasteful
             # cur -> fiat -> nom -> cur
-<<<<<<< HEAD
-            fn_price = Decimal('1.0') / self.model.market_manager.nomin_fiat_market.lowest_ask_price()
-            nc_price = Decimal('1.0') / self.model.market_manager.curit_nomin_market.lowest_ask_price()
-=======
             fn_price = Dec('1.0') / self.model.market_manager.nomin_fiat_market.lowest_ask_price()
             nc_price = Dec('1.0') / self.model.market_manager.curit_nomin_market.lowest_ask_price()
->>>>>>> dd2808cd
 
             cf_qty = sum(b.quantity for b in self.model.market_manager.curit_fiat_market.highest_bids())
             fn_qty = sum(a.quantity for a in self.model.market_manager.nomin_fiat_market.lowest_asks())
             nc_qty = sum(a.quantity for a in self.model.market_manager.curit_nomin_market.lowest_asks())
             
-<<<<<<< HEAD
             # cur_val = self.model.fiat_value(curits=self.available_curits())
             # nom_val = self.model.fiat_value(nomins=self.available_nomins())
-=======
-            # cur_val = self.model.fiat_value(curits=self.curits)
-            # nom_val = self.model.fiat_value(nomins=self.nomins)
->>>>>>> dd2808cd
 
-            # if cur_val < nom_val and cur_val < self.fiat:
+            # if cur_val < nom_val and cur_val < self.available_fiat:
             """
             c_qty = min(self.available_curits(), cf_qty)
             self.sell_curits_for_fiat(c_qty)
 
-            f_qty = min(self.fiat, fn_qty * fn_price)
+            f_qty = min(self.available_fiat, fn_qty * fn_price)
             self.sell_fiat_for_curits(f_qty)
 
             n_qty = min(self.available_nomins(), nc_qty * nc_price)
             self.sell_nomins_for_curits(n_qty)
             """
-            c_qty = min(self.available_curits(), cf_qty)
+            c_qty = min(self.available_curits, cf_qty)
             self.sell_curits_for_fiat(c_qty)
 
-            f_qty = min(self.fiat, fn_qty * fn_price)
+            f_qty = min(self.available_fiat, fn_qty * fn_price)
             self.sell_fiat_for_curits(f_qty)
 
-            n_qty = min(self.available_nomins(), nc_qty * nc_price)
+            n_qty = min(self.available_nomins, nc_qty * nc_price)
             self.sell_nomins_for_curits(n_qty)
 
             """
-            elif nom_val < cur_val and nom_val < self.fiat:
+            elif nom_val < cur_val and nom_val < self.available_fiat:
                 n_qty = min(self.available_nomins(), nc_qty)
                 self.sell_nomins_for_curits(n_qty)
 
@@ -85,40 +71,28 @@
         elif self._reverse_multiple_() > 1:
             # Trade in the reverse direction
             # cur -> nom -> fiat -> cur
-<<<<<<< HEAD
-            fc_price = Decimal('1.0') / self.model.market_manager.curit_fiat_market.lowest_ask_price()
-=======
             fc_price = Dec('1.0') / self.model.market_manager.curit_fiat_market.lowest_ask_price()
->>>>>>> dd2808cd
 
             cn_qty = sum(b.quantity for b in self.model.market_manager.curit_nomin_market.highest_bids())
             nf_qty = sum(b.quantity for b in self.model.market_manager.nomin_fiat_market.highest_bids())
             fc_qty = sum(a.quantity for a in self.model.market_manager.curit_fiat_market.lowest_asks())
 
-            c_qty = min(self.available_curits(), cn_qty)
+            c_qty = min(self.available_curits, cn_qty)
             self.sell_curits_for_nomins(c_qty)
 
-            n_qty = min(self.available_nomins(), nf_qty)
+            n_qty = min(self.available_nomins, nf_qty)
             self.sell_nomins_for_fiat(n_qty)
 
-            f_qty = min(self.available_fiat(), fc_qty * fc_price)
+            f_qty = min(self.available_fiat, fc_qty * fc_price)
             self.sell_nomins_for_curits(n_qty)
 
-<<<<<<< HEAD
-    def _cycle_fee_rate_(self) -> "Decimal":
-=======
     def _cycle_fee_rate_(self) -> Dec:
->>>>>>> dd2808cd
         """Divide by this fee rate to determine losses after one traversal of an arbitrage cycle."""
         return (1 + self.model.fee_manager.nom_fee_rate) * \
                (1 + self.model.fee_manager.cur_fee_rate) * \
                (1 + self.model.fee_manager.fiat_fee_rate)
 
-<<<<<<< HEAD
-    def _forward_multiple_no_fees_(self) -> "Decimal":
-=======
     def _forward_multiple_no_fees_(self) -> Dec:
->>>>>>> dd2808cd
         """
         The value multiple after one forward arbitrage cycle, neglecting fees.
         """
@@ -127,11 +101,7 @@
             (self.model.market_manager.nomin_fiat_market.lowest_ask_price() *
              self.model.market_manager.curit_nomin_market.lowest_ask_price())
 
-<<<<<<< HEAD
-    def _reverse_multiple_no_fees_(self) -> "Decimal":
-=======
     def _reverse_multiple_no_fees_(self) -> Dec:
->>>>>>> dd2808cd
         """
         The value multiple after one reverse arbitrage cycle, neglecting fees.
         """
@@ -140,20 +110,12 @@
                 self.model.market_manager.nomin_fiat_market.highest_bid_price()) / \
             self.model.market_manager.curit_fiat_market.lowest_ask_price()
 
-<<<<<<< HEAD
-    def _forward_multiple_(self) -> "Decimal":
-=======
     def _forward_multiple_(self) -> Dec:
->>>>>>> dd2808cd
         """The return after one forward arbitrage cycle."""
         # Note, this only works because the fees are purely multiplicative.
         return self._forward_multiple_no_fees_() / self._cycle_fee_rate_()
 
-<<<<<<< HEAD
-    def _reverse_multiple_(self) -> "Decimal":
-=======
     def _reverse_multiple_(self) -> Dec:
->>>>>>> dd2808cd
         """The return after one reverse arbitrage cycle."""
         # As above. If the fees were not just levied as percentages this would need to be updated.
         return self._reverse_multiple_no_fees_() / self._cycle_fee_rate_()
