--- conflicted
+++ resolved
@@ -4,22 +4,7 @@
 from .randomizer import Randomizer
 from .centralbank import CentralBank
 from .nomin_shorter import NominShorter, CuritEscrowNominShorter
-<<<<<<< HEAD
 from .merchant import Merchant, Buyer
-
-# player names for the UI sliders
-# these have to match the class names
-player_names = [
-    # 'CentralBank',
-    'Arbitrageur',
-    'Banker',
-    'Randomizer',
-    'NominShorter',
-    'CuritEscrowNominShorter',
-    'Merchant',
-    'Buyer'
-]
-=======
 
 # player names for the UI sliders
 player_names = {
@@ -28,6 +13,7 @@
     'Banker': Banker,
     'Randomizer': Randomizer,
     'NominShorter': NominShorter,
-    'CuritEscrowNominShorter': CuritEscrowNominShorter
-}
->>>>>>> 2eb47c47
+    'CuritEscrowNominShorter': CuritEscrowNominShorter,
+    'Merchant': Merchant,
+    'Buyer': Buyer
+}