--- conflicted
+++ resolved
@@ -1,9 +1,5 @@
 from typing import Optional
-<<<<<<< HEAD
-from decimal import Decimal
-=======
 from decimal import Decimal as Dec
->>>>>>> dd2808cd
 import random
 
 import orderbook as ob
@@ -18,44 +14,24 @@
         super().__init__(*args, **kwargs)
         self.fiat_curit_order: Optional["ob.Bid"] = None
         self.nomin_curit_order: Optional["ob.Bid"] = None
-<<<<<<< HEAD
-        self.rate: "Decimal" = Decimal(random.random() * 0.05)
-
-    def step(self) -> None:
-        if round(self.available_fiat(), self.model.manager.currency_precision) > 0:
-=======
         self.rate: Dec = Dec(random.random() * 0.05)
 
     def step(self) -> None:
-        if hm.round_decimal(self.fiat) > 0:
->>>>>>> dd2808cd
+        if hm.round_decimal(self.available_fiat) > 0:
             if self.fiat_curit_order:
                 self.fiat_curit_order.cancel()
-            fiat = self.model.fee_manager.transferred_fiat_received(self.available_fiat())
+            fiat = self.model.fee_manager.transferred_fiat_received(self.available_fiat)
             self.fiat_curit_order = self.sell_fiat_for_curits(fiat * self.rate)
 
-<<<<<<< HEAD
-        if round(self.available_nomins(), self.model.manager.currency_precision) > 0:
-=======
-        if hm.round_decimal(self.nomins) > 0:
->>>>>>> dd2808cd
+        if hm.round_decimal(self.available_nomins) > 0:
             if self.nomin_curit_order:
                 self.nomin_curit_order.cancel()
-            nomins = self.model.fee_manager.transferred_nomins_received(self.available_nomins())
+            nomins = self.model.fee_manager.transferred_nomins_received(self.available_nomins)
             self.nomin_curit_order = self.sell_nomins_for_curits(nomins)
 
-<<<<<<< HEAD
-        if round(self.available_curits(), self.model.manager.currency_precision) > 0:
-            self.escrow_curits(self.available_curits())
-
-        issuable = self.max_issuance_rights() - self.issued_nomins
-        if round(issuable, self.model.manager.currency_precision) > 0:
-            self.issue_nomins(issuable)
-=======
-        if hm.round_decimal(self.curits) > 0:
-            self.escrow_curits(self.curits)
+        if hm.round_decimal(self.available_curits) > 0:
+            self.escrow_curits(self.available_curits)
 
         issuable = self.max_issuance_rights() - self.issued_nomins
         if hm.round_decimal(issuable) > 0:
             self.issue_nomins(issuable)
->>>>>>> dd2808cd
