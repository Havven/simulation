--- conflicted
+++ resolved
@@ -78,11 +78,10 @@
                     self.havven.schedule.add(escrow_nomin_shorter)
                     self.agents[item].append(escrow_nomin_shorter)
                     total_players += 1
-<<<<<<< HEAD
                 elif ag.player_names[item] == ag.Speculator:
                     speculator = ag.Speculator(total_players, self.havven, fiat=HavvenManager.round_decimal(init_value*Dec(5)))
                     self.havven.schedule.add(speculator)
-=======
+                    total_players += 1
                 elif ag.player_names[item] == ag.Merchant:
                     merchant = ag.Merchant(total_players, self.havven, fiat=HavvenManager.round_decimal(init_value))
                     self.havven.schedule.add(merchant)
@@ -92,7 +91,6 @@
                     buyer = ag.Buyer(total_players, self.havven, fiat=HavvenManager.round_decimal(init_value*Dec(2)))
                     self.havven.schedule.add(buyer)
                     self.agents[item].append(buyer)
->>>>>>> ff727ed0
                     total_players += 1
 
         central_bank = ag.CentralBank(
