--- conflicted
+++ resolved
@@ -21,78 +21,24 @@
         self.havven = havven
 
         # Lists of each type of agent.
-<<<<<<< HEAD
-        self.bankers: List[ag.Banker] = []
-        self.randomizers: List[ag.Randomizer] = []
-        self.arbitrageurs: List[ag.Arbitrageur] = []
-        self.nomin_shorters: List[ag.NominShorter] = []
-        self.escrow_nomin_shorters: List[ag.CuritEscrowNominShorter] = []
-        self.merchants: List[ag.Merchant] = []
-        self.buyers: List[ag.Buyer] = []
-        self.others = []
-=======
         self.agents: Dict[str, List[ag.MarketPlayer]] = {
             name: [] for name in ag.player_names
         }
         self.agents["others"] = []
->>>>>>> 2eb47c47
 
         # Normalise the fractions of the population each agent occupies.
         total_value = sum(agent_fractions.values())
-        agent_amounts = {}
+        result = {}
         if total_value > 0:
-<<<<<<< HEAD
-            for k in agent_fractions:
-                agent_amounts[k] = int(agent_fractions[k]/total_value*num_agents)
-
-        # Keep track of the index in order to give each agent a unique identifier.
-        i = 0
-        for _ in range(agent_amounts['Banker']):
-            endowment = HavvenManager.round_decimal(Dec(skewnorm.rvs(100))*init_value)
-            banker = ag.Banker(i, self.havven, fiat=endowment)
-            self.havven.schedule.add(banker)
-            self.bankers.append(banker)
-            i += 1
-        for _ in range(agent_amounts['Randomizer']):
-            randomizer = ag.Randomizer(i, self.havven, fiat=init_value)
-            self.havven.endow_curits(randomizer, Dec(3)*init_value)
-            self.havven.schedule.add(randomizer)
-            self.randomizers.append(randomizer)
-            i += 1
-        for _ in range(agent_amounts['Arbitrageur']):
-            arbitrageur = ag.Arbitrageur(i, self.havven,
-                                         fiat=HavvenManager.round_decimal(init_value/Dec(2)))
-            self.havven.endow_curits(arbitrageur,
-                                     HavvenManager.round_decimal(init_value/Dec(2)))
-            self.havven.schedule.add(arbitrageur)
-            self.arbitrageurs.append(arbitrageur)
-            i += 1
-        for _ in range(agent_amounts['NominShorter']):
-            nomin_shorter = ag.NominShorter(i, self.havven,
-                                            nomins=HavvenManager.round_decimal(init_value*Dec(2)))
-            self.havven.schedule.add(nomin_shorter)
-            self.nomin_shorters.append(nomin_shorter)
-            i += 1
-        for _ in range(agent_amounts['CuritEscrowNominShorter']):
-            escrow_nomin_shorter = ag.CuritEscrowNominShorter(i, self.havven,
-                                                              curits=HavvenManager.round_decimal(init_value*Dec(2)))
-            self.havven.schedule.add(escrow_nomin_shorter)
-            self.escrow_nomin_shorters.append(escrow_nomin_shorter)
-            i += 1
-        for _ in range(max(agent_amounts['Merchant'], 1)):  # ensure there is at least one merchant so buyers will work
-            merchant = ag.Merchant(i, self.havven, fiat=HavvenManager.round_decimal(init_value))
-            self.havven.schedule.add(merchant)
-            self.merchants.append(merchant)
-            i += 1
-        for _ in range(agent_amounts['Buyer']):
-            buyer = ag.Buyer(i, self.havven, fiat=HavvenManager.round_decimal(init_value*Dec(2)))
-            self.havven.schedule.add(buyer)
-            self.buyers.append(buyer)
-            i += 1
-=======
             for name in ag.player_names:
                 if name in agent_fractions:
                     result[name] = agent_fractions[name]/total_value
+
+        if result['Merchant'] == 0:
+            result['Merchant'] = 1
+
+        if result['Buyer'] == 0:
+            result['Buyer'] = 1
 
         agent_fractions = result
 
@@ -134,7 +80,16 @@
                     self.havven.schedule.add(escrow_nomin_shorter)
                     self.agents[item].append(escrow_nomin_shorter)
                     total_players += 1
->>>>>>> 2eb47c47
+                elif ag.player_names[item] == ag.Merchant:
+                    merchant = ag.Merchant(total_players, self.havven, fiat=HavvenManager.round_decimal(init_value))
+                    self.havven.schedule.add(merchant)
+                    self.agents[item].append(merchant)
+                    total_players += 1
+                elif ag.player_names[item] == ag.Buyer:
+                    buyer = ag.Buyer(total_players, self.havven, fiat=HavvenManager.round_decimal(init_value*Dec(2)))
+                    self.havven.schedule.add(buyer)
+                    self.agents[item].append(buyer)
+                    total_players += 1
 
         central_bank = ag.CentralBank(
             total_players, self.havven, fiat=Dec(num_agents * init_value),
