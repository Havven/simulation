--- conflicted
+++ resolved
@@ -92,13 +92,10 @@
         bid_transfer(bid.issuer, ask.issuer, buy_val, bid_fee)
 
         # Update the orders, cancelling any with 0 remaining quantity.
-<<<<<<< HEAD
-        ask.update_quantity(HavvenManager.round_decimal(ask.quantity - quantity), ask_fee)
-        bid.update_quantity(HavvenManager.round_decimal(bid.quantity - quantity), bid_fee)
-=======
-        ask.update_quantity(self.round_decimal(ask.quantity - quantity), self.round_decimal(ask_fee))
-        bid.update_quantity(self.round_decimal(bid.quantity - quantity), self.round_decimal(bid_fee))
->>>>>>> 1f87725f
+        ask.update_quantity(HavvenManager.round_decimal(ask.quantity - quantity),
+                            HavvenManager.round_decimal(ask_fee))
+        bid.update_quantity(HavvenManager.round_decimal(bid.quantity - quantity),
+                            HavvenManager.round_decimal(bid_fee))
 
         return ob.TradeRecord(bid.issuer, ask.issuer, price, quantity)
 
@@ -141,17 +138,17 @@
     def transfer_fiat_success(self, sender: "ag.MarketPlayer",
                               quantity: Dec, fee: Dec) -> bool:
         """True iff the sender could successfully send a quantity of fiat."""
-        return 0 <= quantity + fee <= self.round_decimal(sender.fiat)
+        return 0 <= quantity + fee <= HavvenManager.round_decimal(sender.fiat)
 
     def transfer_curits_success(self, sender: "ag.MarketPlayer",
                                 quantity: Dec, fee: Dec) -> bool:
         """True iff the sender could successfully send a quantity of curits."""
-        return 0 <= quantity + fee <= self.round_decimal(sender.curits)
+        return 0 <= quantity + fee <= HavvenManager.round_decimal(sender.curits)
 
     def transfer_nomins_success(self, sender: "ag.MarketPlayer",
                                 quantity: Dec, fee: Dec) -> bool:
         """True iff the sender could successfully send a quantity of nomins."""
-        return 0 <= quantity + fee <= self.round_decimal(sender.nomins)
+        return 0 <= quantity + fee <= HavvenManager.round_decimal(sender.nomins)
 
     def transfer_fiat(self, sender: "ag.MarketPlayer",
                       recipient: "ag.MarketPlayer", quantity: Dec, fee: Dec) -> bool:
