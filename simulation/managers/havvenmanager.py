--- conflicted
+++ resolved
@@ -1,8 +1,4 @@
-<<<<<<< HEAD
-from decimal import Decimal
-=======
 from decimal import Decimal as Dec
->>>>>>> dd2808cd
 
 
 class HavvenManager:
@@ -10,42 +6,22 @@
     Class to hold Havven's model variables
     """
 
-<<<<<<< HEAD
-    def __init__(self, utilisation_ratio_max: float = 1.0,
-                 match_on_order: bool = True) -> None:
-        self.currency_precision = 8
-=======
     currency_precision = 8
     """
     Number of decimal places for currency precision.
     The decimal context precision should be significantly higher than this.
     """
->>>>>>> dd2808cd
 
     def __init__(self, utilisation_ratio_max: Dec = Dec(1),
                  match_on_order: bool = True) -> None:
         # Utilisation Ratio maximum (between 0 and 1)
-<<<<<<< HEAD
-        self.utilisation_ratio_max: "Decimal" = Decimal.from_float(utilisation_ratio_max)
-=======
         self.utilisation_ratio_max: Dec = utilisation_ratio_max
->>>>>>> dd2808cd
 
         # If true, match orders whenever an order is posted,
         #   otherwise do so at the end of each period
         self.match_on_order: bool = match_on_order
 
         # Money Supply
-<<<<<<< HEAD
-        self.curit_supply: "Decimal" = Decimal('10.0e9')
-        self.nomin_supply: "Decimal" = Decimal('0.0')
-        self.escrowed_curits: "Decimal" = Decimal('0.0')
-
-        # Havven's own capital supplies
-        self.curits: float = self.curit_supply
-        self.nomins: float = self.nomin_supply
-        self.fiat: float = self.escrowed_curits
-=======
         self.curit_supply: Dec = Dec('10.0e9')
         self.nomin_supply: Dec = Dec('0.0')
         self.escrowed_curits: Dec = Dec('0.0')
@@ -71,5 +47,4 @@
         the precision setting.
         Equivalent to value.quantize(Decimal(1e(-cls.currency_precision)))
         """
-        return round(value, cls.currency_precision)
->>>>>>> dd2808cd
+        return round(value, cls.currency_precision)