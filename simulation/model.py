"""model.py: The havven model itself lives here."""

from scipy.stats import skewnorm
<<<<<<< HEAD
from decimal import Decimal
=======
from decimal import Decimal as Dec
>>>>>>> dd2808cd

from mesa import Model
from mesa.time import RandomActivation
from mesa.datacollection import DataCollector

import stats
import agents as ag
from managers import HavvenManager, MarketManager, FeeManager, Mint


class Havven(Model):
    """
    An agent-based model of the Havven stablecoin system. This class will
      provide the basic market functionality of havven, an exchange, and a
      place for the market agents to live and interact.
    The aim is to stabilise the nomin price, but we would also like to measure
      other quantities including liquidity, volatility, wealth concentration,
      velocity of money and so on.
    """

    def __init__(self, num_agents: int, init_value: float = 1000.0,
                 utilisation_ratio_max: float = 1.0,
                 match_on_order: bool = True) -> None:

        # Mesa setup
        super().__init__()
        self.schedule = RandomActivation(self)
        self.datacollector = DataCollector(
            model_reporters={
                "0": lambda x: 0,  # Note: workaround for showing labels (more info server.py)
                "1": lambda x: 1,
                "Nomin Price": lambda h: float(h.market_manager.nomin_fiat_market.price),
                "Nomin Ask": lambda h: float(h.market_manager.nomin_fiat_market.lowest_ask_price()),
                "Nomin Bid": lambda h: float(h.market_manager.nomin_fiat_market.highest_bid_price()),
                "Curit Price": lambda h: float(h.market_manager.curit_fiat_market.price),
                "Curit Ask": lambda h: float(h.market_manager.curit_fiat_market.lowest_ask_price()),
                "Curit Bid": lambda h: float(h.market_manager.curit_fiat_market.highest_bid_price()),
                "Curit/Nomin Price": lambda h: float(h.market_manager.curit_nomin_market.price),
                "Curit/Nomin Ask": lambda h: float(h.market_manager.curit_nomin_market.lowest_ask_price()),
                "Curit/Nomin Bid": lambda h: float(h.market_manager.curit_nomin_market.highest_bid_price()),
                "Havven Nomins": lambda h: float(h.manager.nomins),
                "Havven Curits": lambda h: float(h.manager.curits),
                "Havven Fiat": lambda h: float(h.manager.fiat),
                "Gini": stats.gini,
                "Nomins": lambda h: float(h.manager.nomin_supply),
                "Escrowed Curits": lambda h: float(h.manager.escrowed_curits),
                #"Wealth SD": stats.wealth_sd,
                "Max Wealth": stats.max_wealth,
                "Min Wealth": stats.min_wealth,
                "Avg Profit %": lambda h: round(100*stats.mean_profit_fraction(h), 3),
                "Bank Profit %": lambda h: round(100*stats.mean_banker_profit_fraction(h), 3),
                "Arb Profit %": lambda h: round(100*stats.mean_arb_profit_fraction(h), 3),
                "Rand Profit %": lambda h: round(100*stats.mean_rand_profit_fraction(h), 3),
                "Curit Demand": stats.curit_demand,
                "Curit Supply": stats.curit_supply,
                "Nomin Demand": stats.nomin_demand,
                "Nomin Supply": stats.nomin_supply,
                "Fiat Demand": stats.fiat_demand,
                "Fiat Supply": stats.fiat_supply,
                "Fee Pool": lambda h: float(h.manager.nomins),
                "Fees Distributed": lambda h: float(h.fee_manager.fees_distributed),
                "NominFiatOrderBook": lambda h: h.market_manager.nomin_fiat_market,
                "CuritFiatOrderBook": lambda h: h.market_manager.curit_fiat_market,
                "CuritNominOrderBook": lambda h: h.market_manager.curit_nomin_market
            }, agent_reporters={
                "Agents": lambda a: a,
            })

        self.time: int = 1

        # Create the model settings objects

        self.manager = HavvenManager(Dec(utilisation_ratio_max), match_on_order)
        self.fee_manager = FeeManager(self.manager)
        self.market_manager = MarketManager(self.manager, self.fee_manager)
        self.mint = Mint(self.manager, self.market_manager)

        # Create the market players

        fractions = {"banks": 0.2,
                     "arbs": 0.25,
                     "rands": 0.55}

        num_banks = int(num_agents * fractions["banks"])
        num_rands = int(num_agents * fractions["rands"])
        num_arbs = int(num_agents * fractions["arbs"])

<<<<<<< HEAD
        # convert max_fiat to decimal type, be careful with floats!
        max_fiat = Decimal(max_fiat)
=======
        # convert init_value to decimal type, be careful with floats!
        init_value_d = Dec(init_value)
>>>>>>> dd2808cd

        i = 0

        for _ in range(num_banks):
<<<<<<< HEAD
            endowment = Decimal(skewnorm.rvs(100))*max_fiat
=======
            endowment = Dec(skewnorm.rvs(100))*init_value_d
>>>>>>> dd2808cd
            self.schedule.add(ag.Banker(i, self, fiat=endowment))
            i += 1
        for _ in range(num_rands):
            rand = ag.Randomizer(i, self, fiat=init_value_d)
            self.endow_curits(rand, 3*init_value_d)
            self.schedule.add(rand)
            i += 1
        for _ in range(num_arbs):
            arb = ag.Arbitrageur(i, self, fiat=init_value_d/2)
            self.endow_curits(arb, init_value_d/2)
            self.schedule.add(arb)
            i += 1

        central_bank = ag.CentralBank(
<<<<<<< HEAD
            i, self, fiat=(num_agents * max_fiat), curit_target=Decimal('1.0')
        )
        self.endow_curits(central_bank, (num_agents * max_fiat))
=======
            i, self, fiat=(num_agents * init_value_d), curit_target=Dec('1.0')
        )
        self.endow_curits(central_bank, (num_agents * init_value_d))
>>>>>>> dd2808cd
        self.schedule.add(central_bank)

        for agent in self.schedule.agents:
            agent.reset_initial_wealth()

<<<<<<< HEAD
    def fiat_value(self, curits: 'Decimal' = Decimal('0'), nomins: "Decimal" = Decimal('0'),
                   fiat: "Decimal" = Decimal('0')) -> "Decimal":
=======
    def fiat_value(self, curits: Dec = Dec('0'), nomins: Dec = Dec('0'),
                   fiat: Dec = Dec('0')) -> Dec:
>>>>>>> dd2808cd
        """Return the equivalent fiat value of the given currency basket."""
        return self.market_manager.curits_to_fiat(curits) + \
            self.market_manager.nomins_to_fiat(nomins) + fiat

<<<<<<< HEAD
    def endow_curits(self, agent: ag.MarketPlayer, curits: "Decimal") -> None:
=======
    def endow_curits(self, agent: ag.MarketPlayer, curits: Dec) -> None:
>>>>>>> dd2808cd
        """Grant an agent an endowment of curits."""
        if curits > 0:
            value = min(self.manager.curits, curits)
            agent.curits += value
            self.manager.curits -= value

    def step(self) -> None:
        """Advance the model by one step."""
        # Agents submit trades
        self.schedule.step()

        # Resolve outstanding trades
        if not self.manager.match_on_order:
            self.market_manager.curit_nomin_market.match()
            self.market_manager.curit_fiat_market.match()
            self.market_manager.nomin_fiat_market.match()

        # Distribute fees periodically.
        if (self.time % self.fee_manager.fee_period) == 0:
            self.fee_manager.distribute_fees(self.schedule.agents)

        # Collect data
        self.datacollector.collect(self)

        self.time += 1<|MERGE_RESOLUTION|>--- conflicted
+++ resolved
@@ -1,11 +1,7 @@
 """model.py: The havven model itself lives here."""
 
 from scipy.stats import skewnorm
-<<<<<<< HEAD
-from decimal import Decimal
-=======
 from decimal import Decimal as Dec
->>>>>>> dd2808cd
 
 from mesa import Model
 from mesa.time import RandomActivation
@@ -93,22 +89,13 @@
         num_rands = int(num_agents * fractions["rands"])
         num_arbs = int(num_agents * fractions["arbs"])
 
-<<<<<<< HEAD
-        # convert max_fiat to decimal type, be careful with floats!
-        max_fiat = Decimal(max_fiat)
-=======
         # convert init_value to decimal type, be careful with floats!
         init_value_d = Dec(init_value)
->>>>>>> dd2808cd
 
         i = 0
 
         for _ in range(num_banks):
-<<<<<<< HEAD
-            endowment = Decimal(skewnorm.rvs(100))*max_fiat
-=======
             endowment = Dec(skewnorm.rvs(100))*init_value_d
->>>>>>> dd2808cd
             self.schedule.add(ag.Banker(i, self, fiat=endowment))
             i += 1
         for _ in range(num_rands):
@@ -123,36 +110,21 @@
             i += 1
 
         central_bank = ag.CentralBank(
-<<<<<<< HEAD
-            i, self, fiat=(num_agents * max_fiat), curit_target=Decimal('1.0')
-        )
-        self.endow_curits(central_bank, (num_agents * max_fiat))
-=======
             i, self, fiat=(num_agents * init_value_d), curit_target=Dec('1.0')
         )
         self.endow_curits(central_bank, (num_agents * init_value_d))
->>>>>>> dd2808cd
         self.schedule.add(central_bank)
 
         for agent in self.schedule.agents:
             agent.reset_initial_wealth()
 
-<<<<<<< HEAD
-    def fiat_value(self, curits: 'Decimal' = Decimal('0'), nomins: "Decimal" = Decimal('0'),
-                   fiat: "Decimal" = Decimal('0')) -> "Decimal":
-=======
     def fiat_value(self, curits: Dec = Dec('0'), nomins: Dec = Dec('0'),
                    fiat: Dec = Dec('0')) -> Dec:
->>>>>>> dd2808cd
         """Return the equivalent fiat value of the given currency basket."""
         return self.market_manager.curits_to_fiat(curits) + \
             self.market_manager.nomins_to_fiat(nomins) + fiat
 
-<<<<<<< HEAD
-    def endow_curits(self, agent: ag.MarketPlayer, curits: "Decimal") -> None:
-=======
     def endow_curits(self, agent: ag.MarketPlayer, curits: Dec) -> None:
->>>>>>> dd2808cd
         """Grant an agent an endowment of curits."""
         if curits > 0:
             value = min(self.manager.curits, curits)
